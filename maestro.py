import serial
from sys import version_info

PY2 = version_info[0] == 2  # Running Python 2.x?

#
# ---------------------------
# Maestro Servo Controller
# ---------------------------
#
# Support for the Pololu Maestro line of servo controllers
#
# Steven Jacobs -- Aug 2013
# https://github.com/FRC4564/Maestro/
#
# These functions provide access to many of the Maestro's capabilities using the
# Pololu serial protocol
#


class Controller:
    # When connected via USB, the Maestro creates two virtual serial ports
    # /dev/ttyACM0 for commands and /dev/ttyACM1 for communications.
    # Be sure the Maestro is configured for "USB Dual Port" serial mode.
    # "USB Chained Mode" may work as well, but hasn't been tested.
    #
    # Pololu protocol allows for multiple Maestros to be connected to a single
    # serial port. Each connected device is then indexed by number.
    # This device number defaults to 0x0C (or 12 in decimal), which this module
    # assumes.  If two or more controllers are connected to different serial
    # ports, or you are using a Windows OS, you can provide the tty port.  For
    # example, '/dev/ttyACM2' or for Windows, something like 'COM3'.

    def __init__(self, ttyStr='/dev/ttyACM0', device=0x0c):
        # Open the command port
        try:
            self.usb = serial.Serial(ttyStr)
<<<<<<< HEAD
        except serial.SerialException:
            print("Couldn't find Maestro!")
=======
        except Exception:
            print("\nWarning: no servo controller found!!!")
>>>>>>> 66dac236
        # Command lead-in and device number are sent for each Pololu serial command.
        self.PololuCmd = chr(0xaa) + chr(device)
        # Track target position for each servo. The function isMoving() will
        # use the Target vs Current servo position to determine if movement is
        # occuring.  Upto 24 servos on a Maestro, (0-23). Targets start at 0.
        self.Targets = [0] * 24
        # Servo minimum and maximum targets can be restricted to protect components.
        self.Mins = [0] * 24
        self.Maxs = [0] * 24

    # Cleanup by closing USB serial port
    def close(self):
        self.usb.close()

    # Send a Pololu command out the serial port
    def sendCmd(self, cmd):
        cmdStr = self.PololuCmd + cmd
        if PY2:
            self.usb.write(cmdStr)
        else:
            self.usb.write(bytes(cmdStr, 'latin-1'))

    # Set channels min and max value range.  Use this as a safety to protect
    # from accidentally moving outside known safe parameters. A setting of 0
    # allows unrestricted movement.
    #
    # ***Note that the Maestro itself is configured to limit the range of servo travel
    # which has precedence over these values.  Use the Maestro Control Center to configure
    # ranges that are saved to the controller.  Use setRange for software controllable ranges.
    def setRange(self, chan, min, max):
        self.Mins[chan] = min
        self.Maxs[chan] = max

    # Return Minimum channel range value
    def getMin(self, chan):
        return self.Mins[chan]

    # Return Maximum channel range value
    def getMax(self, chan):
        return self.Maxs[chan]

    # Set channel to a specified target value.  Servo will begin moving based
    # on Speed and Acceleration parameters previously set.
    # Target values will be constrained within Min and Max range, if set.
    # For servos, target represents the pulse width in of quarter-microseconds
    # Servo center is at 1500 microseconds, or 6000 quarter-microseconds
    # Typcially valid servo range is 3000 to 9000 quarter-microseconds
    # If channel is configured for digital output, values < 6000 = Low ouput
    def setTarget(self, chan, target):
        # if Min is defined and Target is below, force to Min
        if self.Mins[chan] > 0 and target < self.Mins[chan]:
            target = self.Mins[chan]
        # if Max is defined and Target is above, force to Max
        if self.Maxs[chan] > 0 and target > self.Maxs[chan]:
            target = self.Maxs[chan]
<<<<<<< HEAD
        self.send(self._make_command(target, 0x04, chan))
=======
        #
        lsb = target & 0x7f  # 7 bits for least significant byte
        msb = (target >> 7) & 0x7f  # shift 7 and take next 7 bits for msb
        cmd = chr(0x04) + chr(chan) + chr(lsb) + chr(msb)
        self.sendCmd(cmd)
>>>>>>> 66dac236
        # Record Target value
        self.Targets[chan] = target

    # Set speed of channel
    # Speed is measured as 0.25microseconds/10milliseconds
    # For the standard 1ms pulse width change to move a servo between extremes, a speed
    # of 1 will take 1 minute, and a speed of 60 would take 1 second.
    # Speed of 0 is unrestricted.
    def setSpeed(self, chan, speed):
<<<<<<< HEAD
        self.sendCmd(self._make_command(speed, 0x07, chan))
=======
        lsb = speed & 0x7f  # 7 bits for least significant byte
        msb = (speed >> 7) & 0x7f  # shift 7 and take next 7 bits for msb
        cmd = chr(0x07) + chr(chan) + chr(lsb) + chr(msb)
        self.sendCmd(cmd)
>>>>>>> 66dac236

    # Set acceleration of channel
    # This provide soft starts and finishes when servo moves to target position.
    # Valid values are from 0 to 255. 0=unrestricted, 1 is slowest start.
    # A value of 1 will take the servo about 3s to move between 1ms to 2ms range.
    def setAccel(self, chan, accel):
<<<<<<< HEAD
        self.sendCmd(self._make_command(accel, 0x09, chan))

    def _make_command(self, message, preface, chan):
        lsb = message & 127
        msb = message >> 7 & 127
        return chr(preface) + chr(chan) + chr(lsb) + chr(msb)
    
=======
        lsb = accel & 0x7f  # 7 bits for least significant byte
        msb = (accel >> 7) & 0x7f  # shift 7 and take next 7 bits for msb
        cmd = chr(0x09) + chr(chan) + chr(lsb) + chr(msb)
        self.sendCmd(cmd)

>>>>>>> 66dac236
    # Get the current position of the device on the specified channel
    # The result is returned in a measure of quarter-microseconds, which mirrors
    # the Target parameter of setTarget.
    # This is not reading the true servo position, but the last target position sent
    # to the servo. If the Speed is set to below the top speed of the servo, then
    # the position result will align well with the acutal servo position, assuming
    # it is not stalled or slowed.
    def getPosition(self, chan):
        cmd = chr(0x10) + chr(chan)
        self.sendCmd(cmd)
        lsb = ord(self.usb.read())
        msb = ord(self.usb.read())
        return (msb << 8) + lsb

    # Test to see if a servo has reached the set target position.  This only provides
    # useful results if the Speed parameter is set slower than the maximum speed of
    # the servo.  Servo range must be defined first using setRange. See setRange comment.
    #
    # ***Note if target position goes outside of Maestro's allowable range for the
    # channel, then the target can never be reached, so it will appear to always be
    # moving to the target.
    def isMoving(self, chan):
        return self.Targets[chan] > 0 and self.getPosition(chan) != self.Targets[chan]
<<<<<<< HEAD
    
=======

>>>>>>> 66dac236
    # Have all servo outputs reached their targets? This is useful only if Speed and/or
    # Acceleration have been set on one or more of the channels. Returns True or False.
    # Not available with Micro Maestro.
    def getMovingState(self):
        cmd = chr(0x13)
        self.sendCmd(cmd)
        return self.usb.read() != chr(0)

    # Run a Maestro Script subroutine in the currently active script. Scripts can
    # have multiple subroutines, which get numbered sequentially from 0 on up. Code your
    # Maestro subroutine to either infinitely loop, or just end (return is not valid).
    def runScriptSub(self, subNumber):
        cmd = chr(0x27) + chr(subNumber)
        # can pass a param with command 0x28
        # cmd = chr(0x28) + chr(subNumber) + chr(lsb) + chr(msb)
        self.sendCmd(cmd)

    # Stop the current Maestro Script
    def stopScript(self):
        cmd = chr(0x24)
        self.sendCmd(cmd)


if __name__ == "__main__":
    maestro = Controller()
    while True:

        key = input()
        if key == "":
            maestro.runScriptSub(0)
        if key == "q":
            maestro.close()
            break
<|MERGE_RESOLUTION|>--- conflicted
+++ resolved
@@ -1,207 +1,175 @@
-import serial
-from sys import version_info
-
-PY2 = version_info[0] == 2  # Running Python 2.x?
-
-#
-# ---------------------------
-# Maestro Servo Controller
-# ---------------------------
-#
-# Support for the Pololu Maestro line of servo controllers
-#
-# Steven Jacobs -- Aug 2013
-# https://github.com/FRC4564/Maestro/
-#
-# These functions provide access to many of the Maestro's capabilities using the
-# Pololu serial protocol
-#
-
-
-class Controller:
-    # When connected via USB, the Maestro creates two virtual serial ports
-    # /dev/ttyACM0 for commands and /dev/ttyACM1 for communications.
-    # Be sure the Maestro is configured for "USB Dual Port" serial mode.
-    # "USB Chained Mode" may work as well, but hasn't been tested.
-    #
-    # Pololu protocol allows for multiple Maestros to be connected to a single
-    # serial port. Each connected device is then indexed by number.
-    # This device number defaults to 0x0C (or 12 in decimal), which this module
-    # assumes.  If two or more controllers are connected to different serial
-    # ports, or you are using a Windows OS, you can provide the tty port.  For
-    # example, '/dev/ttyACM2' or for Windows, something like 'COM3'.
-
-    def __init__(self, ttyStr='/dev/ttyACM0', device=0x0c):
-        # Open the command port
-        try:
-            self.usb = serial.Serial(ttyStr)
-<<<<<<< HEAD
-        except serial.SerialException:
-            print("Couldn't find Maestro!")
-=======
-        except Exception:
-            print("\nWarning: no servo controller found!!!")
->>>>>>> 66dac236
-        # Command lead-in and device number are sent for each Pololu serial command.
-        self.PololuCmd = chr(0xaa) + chr(device)
-        # Track target position for each servo. The function isMoving() will
-        # use the Target vs Current servo position to determine if movement is
-        # occuring.  Upto 24 servos on a Maestro, (0-23). Targets start at 0.
-        self.Targets = [0] * 24
-        # Servo minimum and maximum targets can be restricted to protect components.
-        self.Mins = [0] * 24
-        self.Maxs = [0] * 24
-
-    # Cleanup by closing USB serial port
-    def close(self):
-        self.usb.close()
-
-    # Send a Pololu command out the serial port
-    def sendCmd(self, cmd):
-        cmdStr = self.PololuCmd + cmd
-        if PY2:
-            self.usb.write(cmdStr)
-        else:
-            self.usb.write(bytes(cmdStr, 'latin-1'))
-
-    # Set channels min and max value range.  Use this as a safety to protect
-    # from accidentally moving outside known safe parameters. A setting of 0
-    # allows unrestricted movement.
-    #
-    # ***Note that the Maestro itself is configured to limit the range of servo travel
-    # which has precedence over these values.  Use the Maestro Control Center to configure
-    # ranges that are saved to the controller.  Use setRange for software controllable ranges.
-    def setRange(self, chan, min, max):
-        self.Mins[chan] = min
-        self.Maxs[chan] = max
-
-    # Return Minimum channel range value
-    def getMin(self, chan):
-        return self.Mins[chan]
-
-    # Return Maximum channel range value
-    def getMax(self, chan):
-        return self.Maxs[chan]
-
-    # Set channel to a specified target value.  Servo will begin moving based
-    # on Speed and Acceleration parameters previously set.
-    # Target values will be constrained within Min and Max range, if set.
-    # For servos, target represents the pulse width in of quarter-microseconds
-    # Servo center is at 1500 microseconds, or 6000 quarter-microseconds
-    # Typcially valid servo range is 3000 to 9000 quarter-microseconds
-    # If channel is configured for digital output, values < 6000 = Low ouput
-    def setTarget(self, chan, target):
-        # if Min is defined and Target is below, force to Min
-        if self.Mins[chan] > 0 and target < self.Mins[chan]:
-            target = self.Mins[chan]
-        # if Max is defined and Target is above, force to Max
-        if self.Maxs[chan] > 0 and target > self.Maxs[chan]:
-            target = self.Maxs[chan]
-<<<<<<< HEAD
-        self.send(self._make_command(target, 0x04, chan))
-=======
-        #
-        lsb = target & 0x7f  # 7 bits for least significant byte
-        msb = (target >> 7) & 0x7f  # shift 7 and take next 7 bits for msb
-        cmd = chr(0x04) + chr(chan) + chr(lsb) + chr(msb)
-        self.sendCmd(cmd)
->>>>>>> 66dac236
-        # Record Target value
-        self.Targets[chan] = target
-
-    # Set speed of channel
-    # Speed is measured as 0.25microseconds/10milliseconds
-    # For the standard 1ms pulse width change to move a servo between extremes, a speed
-    # of 1 will take 1 minute, and a speed of 60 would take 1 second.
-    # Speed of 0 is unrestricted.
-    def setSpeed(self, chan, speed):
-<<<<<<< HEAD
-        self.sendCmd(self._make_command(speed, 0x07, chan))
-=======
-        lsb = speed & 0x7f  # 7 bits for least significant byte
-        msb = (speed >> 7) & 0x7f  # shift 7 and take next 7 bits for msb
-        cmd = chr(0x07) + chr(chan) + chr(lsb) + chr(msb)
-        self.sendCmd(cmd)
->>>>>>> 66dac236
-
-    # Set acceleration of channel
-    # This provide soft starts and finishes when servo moves to target position.
-    # Valid values are from 0 to 255. 0=unrestricted, 1 is slowest start.
-    # A value of 1 will take the servo about 3s to move between 1ms to 2ms range.
-    def setAccel(self, chan, accel):
-<<<<<<< HEAD
-        self.sendCmd(self._make_command(accel, 0x09, chan))
-
-    def _make_command(self, message, preface, chan):
-        lsb = message & 127
-        msb = message >> 7 & 127
-        return chr(preface) + chr(chan) + chr(lsb) + chr(msb)
-    
-=======
-        lsb = accel & 0x7f  # 7 bits for least significant byte
-        msb = (accel >> 7) & 0x7f  # shift 7 and take next 7 bits for msb
-        cmd = chr(0x09) + chr(chan) + chr(lsb) + chr(msb)
-        self.sendCmd(cmd)
-
->>>>>>> 66dac236
-    # Get the current position of the device on the specified channel
-    # The result is returned in a measure of quarter-microseconds, which mirrors
-    # the Target parameter of setTarget.
-    # This is not reading the true servo position, but the last target position sent
-    # to the servo. If the Speed is set to below the top speed of the servo, then
-    # the position result will align well with the acutal servo position, assuming
-    # it is not stalled or slowed.
-    def getPosition(self, chan):
-        cmd = chr(0x10) + chr(chan)
-        self.sendCmd(cmd)
-        lsb = ord(self.usb.read())
-        msb = ord(self.usb.read())
-        return (msb << 8) + lsb
-
-    # Test to see if a servo has reached the set target position.  This only provides
-    # useful results if the Speed parameter is set slower than the maximum speed of
-    # the servo.  Servo range must be defined first using setRange. See setRange comment.
-    #
-    # ***Note if target position goes outside of Maestro's allowable range for the
-    # channel, then the target can never be reached, so it will appear to always be
-    # moving to the target.
-    def isMoving(self, chan):
-        return self.Targets[chan] > 0 and self.getPosition(chan) != self.Targets[chan]
-<<<<<<< HEAD
-    
-=======
-
->>>>>>> 66dac236
-    # Have all servo outputs reached their targets? This is useful only if Speed and/or
-    # Acceleration have been set on one or more of the channels. Returns True or False.
-    # Not available with Micro Maestro.
-    def getMovingState(self):
-        cmd = chr(0x13)
-        self.sendCmd(cmd)
-        return self.usb.read() != chr(0)
-
-    # Run a Maestro Script subroutine in the currently active script. Scripts can
-    # have multiple subroutines, which get numbered sequentially from 0 on up. Code your
-    # Maestro subroutine to either infinitely loop, or just end (return is not valid).
-    def runScriptSub(self, subNumber):
-        cmd = chr(0x27) + chr(subNumber)
-        # can pass a param with command 0x28
-        # cmd = chr(0x28) + chr(subNumber) + chr(lsb) + chr(msb)
-        self.sendCmd(cmd)
-
-    # Stop the current Maestro Script
-    def stopScript(self):
-        cmd = chr(0x24)
-        self.sendCmd(cmd)
-
-
-if __name__ == "__main__":
-    maestro = Controller()
-    while True:
-
-        key = input()
-        if key == "":
-            maestro.runScriptSub(0)
-        if key == "q":
-            maestro.close()
-            break
+import serial
+from sys import version_info
+
+PY2 = version_info[0] == 2  # Running Python 2.x?
+
+#
+# ---------------------------
+# Maestro Servo Controller
+# ---------------------------
+#
+# Support for the Pololu Maestro line of servo controllers
+#
+# Steven Jacobs -- Aug 2013
+# https://github.com/FRC4564/Maestro/
+#
+# These functions provide access to many of the Maestro's capabilities using the
+# Pololu serial protocol
+#
+
+
+class Controller:
+    # When connected via USB, the Maestro creates two virtual serial ports
+    # /dev/ttyACM0 for commands and /dev/ttyACM1 for communications.
+    # Be sure the Maestro is configured for "USB Dual Port" serial mode.
+    # "USB Chained Mode" may work as well, but hasn't been tested.
+    #
+    # Pololu protocol allows for multiple Maestros to be connected to a single
+    # serial port. Each connected device is then indexed by number.
+    # This device number defaults to 0x0C (or 12 in decimal), which this module
+    # assumes.  If two or more controllers are connected to different serial
+    # ports, or you are using a Windows OS, you can provide the tty port.  For
+    # example, '/dev/ttyACM2' or for Windows, something like 'COM3'.
+
+    def __init__(self, ttyStr='/dev/ttyACM0', device=0x0c):
+        # Open the command port
+        try:
+            self.usb = serial.Serial(ttyStr)
+        except Exception:
+            print("\nWarning: no servo controller found!!!")
+        # Command lead-in and device number are sent for each Pololu serial command.
+        self.PololuCmd = chr(0xaa) + chr(device)
+        # Track target position for each servo. The function isMoving() will
+        # use the Target vs Current servo position to determine if movement is
+        # occuring.  Upto 24 servos on a Maestro, (0-23). Targets start at 0.
+        self.Targets = [0] * 24
+        # Servo minimum and maximum targets can be restricted to protect components.
+        self.Mins = [0] * 24
+        self.Maxs = [0] * 24
+
+    # Cleanup by closing USB serial port
+    def close(self):
+        self.usb.close()
+
+    # Send a Pololu command out the serial port
+    def sendCmd(self, cmd):
+        cmdStr = self.PololuCmd + cmd
+        if PY2:
+            self.usb.write(cmdStr)
+        else:
+            self.usb.write(bytes(cmdStr, 'latin-1'))
+
+    # Set channels min and max value range.  Use this as a safety to protect
+    # from accidentally moving outside known safe parameters. A setting of 0
+    # allows unrestricted movement.
+    #
+    # ***Note that the Maestro itself is configured to limit the range of servo travel
+    # which has precedence over these values.  Use the Maestro Control Center to configure
+    # ranges that are saved to the controller.  Use setRange for software controllable ranges.
+    def setRange(self, chan, min, max):
+        self.Mins[chan] = min
+        self.Maxs[chan] = max
+
+    # Return Minimum channel range value
+    def getMin(self, chan):
+        return self.Mins[chan]
+
+    # Return Maximum channel range value
+    def getMax(self, chan):
+        return self.Maxs[chan]
+
+    # Set channel to a specified target value.  Servo will begin moving based
+    # on Speed and Acceleration parameters previously set.
+    # Target values will be constrained within Min and Max range, if set.
+    # For servos, target represents the pulse width in of quarter-microseconds
+    # Servo center is at 1500 microseconds, or 6000 quarter-microseconds
+    # Typcially valid servo range is 3000 to 9000 quarter-microseconds
+    # If channel is configured for digital output, values < 6000 = Low ouput
+    def setTarget(self, chan, target):
+        # if Min is defined and Target is below, force to Min
+        if self.Mins[chan] > 0 and target < self.Mins[chan]:
+            target = self.Mins[chan]
+        # if Max is defined and Target is above, force to Max
+        if self.Maxs[chan] > 0 and target > self.Maxs[chan]:
+            target = self.Maxs[chan]
+        self.sendCmd(self._make_command(target, 0x04, chan))
+        # Record Target value
+        self.Targets[chan] = target
+
+    # Set speed of channel
+    # Speed is measured as 0.25microseconds/10milliseconds
+    # For the standard 1ms pulse width change to move a servo between extremes, a speed
+    # of 1 will take 1 minute, and a speed of 60 would take 1 second.
+    # Speed of 0 is unrestricted.
+    def setSpeed(self, chan, speed):
+        self.sendCmd(self._make_command(speed, 0x07, chan))
+
+    # Set acceleration of channel
+    # This provide soft starts and finishes when servo moves to target position.
+    # Valid values are from 0 to 255. 0=unrestricted, 1 is slowest start.
+    # A value of 1 will take the servo about 3s to move between 1ms to 2ms range.
+    def setAccel(self, chan, accel):
+        self.sendCmd(self._make_command(accel, 0x09, chan))
+
+    def _make_command(self, message, preface, chan):
+        lsb = message & 127
+        msb = message >> 7 & 127
+        return chr(preface) + chr(chan) + chr(lsb) + chr(msb)
+    
+    # Get the current position of the device on the specified channel
+    # The result is returned in a measure of quarter-microseconds, which mirrors
+    # the Target parameter of setTarget.
+    # This is not reading the true servo position, but the last target position sent
+    # to the servo. If the Speed is set to below the top speed of the servo, then
+    # the position result will align well with the acutal servo position, assuming
+    # it is not stalled or slowed.
+    def getPosition(self, chan):
+        cmd = chr(0x10) + chr(chan)
+        self.sendCmd(cmd)
+        lsb = ord(self.usb.read())
+        msb = ord(self.usb.read())
+        return (msb << 8) + lsb
+
+    # Test to see if a servo has reached the set target position.  This only provides
+    # useful results if the Speed parameter is set slower than the maximum speed of
+    # the servo.  Servo range must be defined first using setRange. See setRange comment.
+    #
+    # ***Note if target position goes outside of Maestro's allowable range for the
+    # channel, then the target can never be reached, so it will appear to always be
+    # moving to the target.
+    def isMoving(self, chan):
+        return self.Targets[chan] > 0 and self.getPosition(chan) != self.Targets[chan]
+    
+    # Have all servo outputs reached their targets? This is useful only if Speed and/or
+    # Acceleration have been set on one or more of the channels. Returns True or False.
+    # Not available with Micro Maestro.
+    def getMovingState(self):
+        cmd = chr(0x13)
+        self.sendCmd(cmd)
+        return self.usb.read() != chr(0)
+
+    # Run a Maestro Script subroutine in the currently active script. Scripts can
+    # have multiple subroutines, which get numbered sequentially from 0 on up. Code your
+    # Maestro subroutine to either infinitely loop, or just end (return is not valid).
+    def runScriptSub(self, subNumber):
+        cmd = chr(0x27) + chr(subNumber)
+        # can pass a param with command 0x28
+        # cmd = chr(0x28) + chr(subNumber) + chr(lsb) + chr(msb)
+        self.sendCmd(cmd)
+
+    # Stop the current Maestro Script
+    def stopScript(self):
+        cmd = chr(0x24)
+        self.sendCmd(cmd)
+
+
+if __name__ == "__main__":
+    maestro = Controller()
+    while True:
+
+        key = input()
+        if key == "":
+            maestro.runScriptSub(0)
+        if key == "q":
+            maestro.close()
+            break
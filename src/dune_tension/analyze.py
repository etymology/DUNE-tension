import pandas as pd
import numpy as np
import seaborn as sns
import matplotlib.pyplot as plt
from collections import defaultdict
from data_cache import (
    get_dataframe,
    get_samples_dataframe,
    update_dataframe,
)
<<<<<<< HEAD
from dune_tension.results import RawSample, TensionResult
=======
from results import RawSample, TensionResult
>>>>>>> ab68e43b
import os
from typing import Dict, List, Tuple, Any
from tensiometer_functions import TensiometerConfig


def greedy_wire_ordering_with_bounds_tiebreak(existing_wires, expected_range):
    expected = list(expected_range)
    missing = sorted(set(expected) - set(existing_wires))

    if not missing:
        return []

    bounds = [min(expected), max(expected)]
    closest_to_bounds = min(
        existing_wires, key=lambda w: min(abs(w - b) for b in bounds)
    )

    remaining = set(missing)
    result = []
    current = closest_to_bounds

    while remaining:
        # Among remaining wires, find those with minimum distance to current
        min_dist = min(abs(x - current) for x in remaining)
        candidates = [x for x in remaining if abs(x - current) == min_dist]

        # Tie-break by distance to bounds
        next_wire = min(candidates, key=lambda x: min(abs(x - b) for b in bounds))

        result.append(next_wire)
        remaining.remove(next_wire)
        current = next_wire

    return result


def _load_and_analyze(config: TensiometerConfig) -> Dict[str, Any]:
    """Helper that loads the data file and performs analysis."""
    expected_range = get_expected_range(config.layer)
    df_all = preprocess_dataframe(get_dataframe(config.data_path))
    df = df_all[
        (df_all["apa_name"] == config.apa_name)
        & (df_all["layer"] == config.layer)
    ]
    df_sorted = df.sort_values(by="time")
    return analyze_by_side(df_sorted, expected_range, config.layer)


def analyze_tension_data(config: TensiometerConfig) -> Dict[str, Any]:
    """Return analysis results and update all output files."""
    results = _load_and_analyze(config)

    log_paths = update_tension_logs(config, _results=results)

    return {
        **log_paths,
        "badwires": results["badwires"],
        "missing_wires": results["missing_wires"],
    }


def get_missing_wires(config: TensiometerConfig) -> Dict[str, List[int]]:
    """Return a dictionary of missing wires for each side."""
    results = _load_and_analyze(config)
    return results["missing_wires"]


def update_tension_logs(
    config: TensiometerConfig, _results: Dict[str, Any] | None = None
) -> Dict[str, str]:
    """Update plot, summaries and bad wire logs for the given configuration."""
    output_dir = "data/tension_plots"
    badwires_path = f"data/badwires/badwires_{config.apa_name}_{config.layer}.txt"
    tension_summary_csv_path = (
        f"data/tension_summaries/tension_summary_{config.apa_name}_{config.layer}.csv"
    )

    os.makedirs(output_dir, exist_ok=True)

    results = _results if _results is not None else _load_and_analyze(config)

    write_summary_csv(results["tension_series"], tension_summary_csv_path)
    save_plot(
        results["line_data"],
        results["hist_data"],
        config.apa_name,
        config.layer,
        output_dir,
    )
    write_badwires(
        badwires_path,
        config.apa_name,
        config.layer,
        results["badwires_by_group"],
        results["outlier_wires_by_group"],
    )

    return {
        "badwires": badwires_path,
        "tension_summary_csv": tension_summary_csv_path,
        "plot_image": f"{output_dir}/tension_plot_{config.apa_name}_{config.layer}.png",
    }


def get_expected_range(layer: str) -> range:
    ranges = {
        "U": range(8, 1147),
        "V": range(8, 1147),
        "X": range(1, 481),
        "G": range(1, 482),
    }
    return ranges.get(layer, range(0))


def preprocess_dataframe(df: pd.DataFrame) -> pd.DataFrame:
    df["wire_number"] = pd.to_numeric(df["wire_number"], errors="coerce")
    df["tension"] = pd.to_numeric(df["tension"], errors="coerce")
    df["tension_pass"] = df["tension_pass"].astype(str) == "True"
    df["side"] = df["side"].astype(str)
    df = df.dropna(subset=["wire_number", "tension"])
    df = df[df["tension"] > 0]
    return df


def analyze_by_side(
    df_sorted: pd.DataFrame, expected_range: range, layer: str, k: float = 2.0
) -> Dict[str, Any]:
    badwires_by_group: Dict[Tuple[str, str], List[int]] = defaultdict(list)
    outlier_wires_by_group: Dict[Tuple[str, str], List[int]] = defaultdict(list)
    tension_series: Dict[str, Dict[int, float]] = {"A": {}, "B": {}}
    missing_wires: Dict[str, List[int]] = {"A": [], "B": []}
    line_data: List[pd.DataFrame] = []
    hist_data: List[pd.DataFrame] = []

    latest_df = df_sorted.drop_duplicates(
        subset=["layer", "side", "wire_number"], keep="last"
    )
    grouped_by_side = latest_df.groupby("side")

    for side, group in grouped_by_side:
        side = str(side)
        group_sorted = group.sort_values(by="wire_number")
        wire_numbers = group_sorted["wire_number"].astype(int).values
        if len(wire_numbers) == 0:
            continue

        # Standard deviation-based outlier detection
        tension_values = group_sorted["tension"]
        mean_tension = tension_values.mean()
        std_tension = tension_values.std()

        outlier_mask = (tension_values < mean_tension - k * std_tension) | (
            tension_values > mean_tension + k * std_tension
        )

        outliers = group_sorted.loc[outlier_mask, "wire_number"].astype(int).tolist()
        outlier_wires_by_group[(layer, side)] = outliers

        expected_set = set(expected_range)
        existing_set = set(wire_numbers)
        group_all = df_sorted[df_sorted["side"] == side]
        tension_ok = group_all.groupby("wire_number")["tension_pass"].any()
        failed = set(tension_ok[~tension_ok].index.astype(int))

        missing = greedy_wire_ordering_with_bounds_tiebreak(
            list(existing_set), list(expected_set)
        )
        missing_wires[side] = missing

        badwires = sorted((expected_set - existing_set) | (expected_set & failed))
        badwires_by_group[(layer, side)] = badwires

        for _, row in group_sorted.iterrows():
            tension_series[side][int(row["wire_number"])] = row["tension"]

        group_sorted["side_label"] = f"Side {side}"
        line_data.append(group_sorted[["wire_number", "tension", "side_label"]])
        hist_data.append(group_sorted[["tension", "side_label"]])

    return {
        "badwires_by_group": badwires_by_group,
        "outlier_wires_by_group": outlier_wires_by_group,
        "tension_series": tension_series,
        "missing_wires": missing_wires,
        "line_data": line_data,
        "hist_data": hist_data,
        "badwires": badwires,
    }


def write_summary_csv(tension_series: Dict[str, Dict[int, float]], path: str) -> None:
    all_wires = sorted(
        set(tension_series["A"].keys()) | set(tension_series["B"].keys())
    )
    summary_df = pd.DataFrame(
        {
            "wire_number": all_wires,
            "A": [tension_series["A"].get(w, np.nan) for w in all_wires],
            "B": [tension_series["B"].get(w, np.nan) for w in all_wires],
        }
    )
    summary_df.to_csv(path, index=False)


def save_plot(
    line_data: List[pd.DataFrame],
    hist_data: List[pd.DataFrame],
    apa_name: str,
    layer: str,
    output_dir: str,
) -> None:
    line_df = pd.concat(line_data)
    hist_df = pd.concat(hist_data)

    plt.figure(figsize=(14, 5))

    plt.subplot(1, 2, 1)
    for side_label, group in line_df.groupby("side_label"):
        plt.scatter(
            group["wire_number"], group["tension"], label=side_label, alpha=0.5, s=10
        )
        sorted_group = group.sort_values("wire_number")
        ma = sorted_group["tension"].rolling(window=15, center=True).mean()
        plt.plot(sorted_group["wire_number"], ma, alpha=0.4, linewidth=2)
    plt.title(f"{apa_name} - Tension Scatter Plot with Trendline - Layer {layer}")
    plt.xlabel("Wire Number")
    plt.ylabel("Tension")
    plt.grid(True, linestyle=":", linewidth=0.5, color="gray")
    plt.legend()

    plt.subplot(1, 2, 2)
    sns.histplot(
        data=hist_df,
        x="tension",
        hue="side_label",
        element="step",
        stat="count",
        common_norm=False,
    )
    plt.title(f"{apa_name} - Tension Histogram - Layer {layer}")
    plt.xlabel("Tension")
    plt.ylabel("Count")
    plt.grid(True, linestyle=":", linewidth=0.5, color="gray")

    plt.tight_layout()
    plt.savefig(f"{output_dir}/tension_plot_{apa_name}_{layer}.png", dpi=300)
    plt.close()


def write_badwires(
    path: str,
    apa_name: str,
    layer: str,
    badwires_by_group: Dict[Tuple[str, str], List[int]],
    outlier_wires_by_group: Dict[Tuple[str, str], List[int]],
) -> None:
    with open(path, "w") as f:
        for (layer_val, side), badwires in badwires_by_group.items():
            f.write(f"{apa_name} - Layer {layer_val}, Side {side}:\n")
            if badwires:
                f.write(
                    "  Bad wire_numbers (missing or no tension_pass=True): "
                    + ", ".join(map(str, badwires))
                    + "\n"
                )
            else:
                f.write("  No bad wire_numbers\n")

            outliers = sorted(set(outlier_wires_by_group.get((layer_val, side), [])))
            if outliers:
                f.write(
                    "  Outlier wire_numbers (far from moving average): "
                    + ", ".join(map(str, outliers))
                    + "\n"
                )
            else:
<<<<<<< HEAD
            f.write("  No outlier wire_numbers\n")
=======
                f.write("  No outlier wire_numbers\n")
>>>>>>> ab68e43b
        f.write("\n")


def analyze_wire_data(config: TensiometerConfig, wire_number: int) -> TensionResult | None:
    """Analyze raw samples for a single wire and store result in tension_data."""
    df = get_dataframe(config.data_path)
    samples = get_samples_dataframe(config.data_path)

    mask = (
        (samples["apa_name"] == config.apa_name)
        & (samples["layer"] == config.layer)
        & (samples["side"] == config.side)
        & (samples["wire_number"] == wire_number)
        & (samples["confidence"].astype(float) >= config.confidence_threshold)
    )

    samples_sel = samples[mask]

    if len(samples_sel) >= config.samples_per_wire:
        wires = [
            TensionResult(
                apa_name=row.apa_name,
                layer=row.layer,
                side=row.side,
                wire_number=int(row.wire_number),
                frequency=float(row.frequency),
                confidence=float(row.confidence),
                x=float(row.x),
                y=float(row.y),
                wires=[],
                time=datetime.fromisoformat(row.time) if isinstance(row.time, str) else row.time,
            )
            for row in samples_sel.itertuples()
        ]

        cluster = has_cluster_dict(wires, "tension", config.samples_per_wire)
        passing = cluster if cluster else wires[-config.samples_per_wire :]
        frequency = calculate_kde_max([d.frequency for d in passing])
        confidence = np.average([d.confidence for d in passing])
        x = round(np.average([d.x for d in passing]), 1)
        y = round(np.average([d.y for d in passing]), 1)
        result = TensionResult(
            apa_name=config.apa_name,
            layer=config.layer,
            side=config.side,
            wire_number=wire_number,
            frequency=frequency,
            confidence=confidence,
            x=x,
            y=y,
            wires=[float(d.tension) for d in passing],
            time=datetime.now(),
        )

        row = {col: getattr(result, col, None) for col in EXPECTED_COLUMNS}
        row["time"] = row["time"].isoformat()
        row["wires"] = str(row["wires"])
        df.loc[len(df)] = row
        update_dataframe(config.data_path, df)
        return result

    sub = df[
        (df["apa_name"] == config.apa_name)
        & (df["layer"] == config.layer)
        & (df["side"] == config.side)
        & (df["wire_number"] == wire_number)
    ]
    if sub.empty:
        return None

    last = sub.sort_values("time").iloc[-1]
    wires_val = []
    if isinstance(last["wires"], str) and last["wires"]:
        try:
            wires_val = [float(x) for x in eval(last["wires"])]
        except Exception:
            wires_val = []

    return TensionResult(
        apa_name=last["apa_name"],
        layer=last["layer"],
        side=last["side"],
        wire_number=int(last["wire_number"]),
        frequency=float(last["frequency"]),
        confidence=float(last["confidence"]),
        x=float(last["x"]),
        y=float(last["y"]),
        wires=wires_val,
        time=datetime.fromisoformat(last["time"]) if isinstance(last["time"], str) else last["time"],
    )


if __name__ == "__main__":
    tasks = [
        # ("US_APA7", "U"),
        # ("US_APA7", "V"),
        # ("US_APA7", "X"),
        ("US_APA9", "X")
    ]

    for apa_name, layer in tasks:
        print(f"Processing APA {apa_name}, Layer {layer}...")
        try:
            config = TensiometerConfig(
                apa_name=apa_name,
                layer=layer,
            )  # type: ignore
            results = analyze_tension_data(config)
            print("  Plot:", results["plot_image"])
            print("  Summary CSV:", results["tension_summary_csv"])
            print("  Bad Wires Log:", results["badwires"])
        except FileNotFoundError:
            print(f"  ❌ File not found for {apa_name}, Layer {layer}. Skipping.")
        except Exception as e:
            print(f"  ❌ Error processing {apa_name}, Layer {layer}: {e}")
        print()<|MERGE_RESOLUTION|>--- conflicted
+++ resolved
@@ -8,11 +8,8 @@
     get_samples_dataframe,
     update_dataframe,
 )
-<<<<<<< HEAD
-from dune_tension.results import RawSample, TensionResult
-=======
+
 from results import RawSample, TensionResult
->>>>>>> ab68e43b
 import os
 from typing import Dict, List, Tuple, Any
 from tensiometer_functions import TensiometerConfig
@@ -289,11 +286,8 @@
                     + "\n"
                 )
             else:
-<<<<<<< HEAD
-            f.write("  No outlier wire_numbers\n")
-=======
+
                 f.write("  No outlier wire_numbers\n")
->>>>>>> ab68e43b
         f.write("\n")
 
 

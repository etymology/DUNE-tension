import os
from datetime import datetime
from typing import Dict, List

import matplotlib.pyplot as plt
import numpy as np
import pandas as pd
import seaborn as sns

<<<<<<< HEAD
from results import RawSample, TensionResult, EXPECTED_COLUMNS
import os
from typing import Dict, List, Tuple, Any
from tensiometer_functions import TensiometerConfig
from datetime import datetime
from tension_calculation import has_cluster, calculate_kde_max

def greedy_wire_ordering_with_bounds_tiebreak(existing_wires, expected_range):
    expected = list(expected_range)
    missing = sorted(set(expected) - set(existing_wires))

    if not missing:
        return []

    bounds = [min(expected), max(expected)]
    closest_to_bounds = min(
        existing_wires, key=lambda w: min(abs(w - b) for b in bounds)
    )

    remaining = set(missing)
    result = []
    current = closest_to_bounds

    while remaining:
        # Among remaining wires, find those with minimum distance to current
        min_dist = min(abs(x - current) for x in remaining)
        candidates = [x for x in remaining if abs(x - current) == min_dist]

        # Tie-break by distance to bounds
        next_wire = min(candidates, key=lambda x: min(abs(x - b) for b in bounds))

        result.append(next_wire)
        remaining.remove(next_wire)
        current = next_wire

    return result


def _load_and_analyze(config: TensiometerConfig) -> Dict[str, Any]:
    """Helper that loads the data file and performs analysis."""
    return analyze_by_side(config)


def analyze_tension_data(config: TensiometerConfig) -> Dict[str, Any]:
    """Return analysis results and update all output files."""
    results = _load_and_analyze(config)

    log_paths = update_tension_logs(config, _results=results)

    return {
        **log_paths,
        "badwires": results["badwires"],
        "missing_wires": results["missing_wires"],
    }


def get_missing_wires(config: TensiometerConfig) -> Dict[str, List[int]]:
    """Return a dictionary of missing wires for each side."""
    samples = get_samples_dataframe(config.data_path)
    mask = (
        (samples["apa_name"] == config.apa_name)
        & (samples["layer"] == config.layer)
    )

    if not samples[mask].empty:
        for side in ["A", "B"]:
            side_mask = mask & (samples["side"] == side)
            if side_mask.any():
                wires = (
                    samples.loc[side_mask, "wire_number"].dropna().astype(int).unique()
                )
                cfg_side = replace(config, side=side)
                for wire in wires:
                    analyze_wire_data(cfg_side, int(wire))

    results = _load_and_analyze(config)
    return results["missing_wires"]


def update_tension_logs(
    config: TensiometerConfig, _results: Dict[str, Any] | None = None
) -> Dict[str, str]:
    """Update plot, summaries and bad wire logs for the given configuration."""
    output_dir = "data/tension_plots"
    badwires_path = f"data/badwires/badwires_{config.apa_name}_{config.layer}.txt"
    tension_summary_csv_path = (
        f"data/tension_summaries/tension_summary_{config.apa_name}_{config.layer}.csv"
    )

    os.makedirs(output_dir, exist_ok=True)

    results = _results if _results is not None else _load_and_analyze(config)

    write_summary_csv(results["tension_series"], tension_summary_csv_path)
    save_plot(
        results["line_data"],
        results["hist_data"],
        config.apa_name,
        config.layer,
        output_dir,
    )
    write_badwires(
        badwires_path,
        config.apa_name,
        config.layer,
        results["badwires_by_group"],
        results["outlier_wires_by_group"],
    )

    return {
        "badwires": badwires_path,
        "tension_summary_csv": tension_summary_csv_path,
        "plot_image": f"{output_dir}/tension_plot_{config.apa_name}_{config.layer}.png",
    }
=======
from data_cache import get_samples_dataframe
from results import TensionResult
from tensiometer_functions import TensiometerConfig
from tension_calculation import calculate_kde_max, has_cluster_dict
>>>>>>> 9bd7a759


def get_expected_range(layer: str) -> range:
    """Return the expected wire range for a given layer."""
    ranges = {
        "U": range(8, 1147),
        "V": range(8, 1147),
        "X": range(1, 481),
        "G": range(1, 482),
    }
    return ranges.get(layer, range(0))


def _compute_tensions(
    config: TensiometerConfig, samples: pd.DataFrame
) -> tuple[Dict[str, Dict[int, float]], List[pd.DataFrame], List[pd.DataFrame], Dict[str, List[int]]]:
    """Return tension series and plotting DataFrames grouped by side."""
    tension_series: Dict[str, Dict[int, float]] = {"A": {}, "B": {}}
    line_data: List[pd.DataFrame] = []
    hist_data: List[pd.DataFrame] = []
    missing: Dict[str, List[int]] = {"A": [], "B": []}

    expected = get_expected_range(config.layer)
    for side in ["A", "B"]:
        side_df = samples[samples["side"] == side]
        measured: Dict[int, float] = {}
        for wire in expected:
            wire_df = side_df[side_df["wire_number"] == wire]
            if len(wire_df) < config.samples_per_wire:
                continue
            records = [
                TensionResult(
                    apa_name=row.apa_name,
                    layer=row.layer,
                    side=row.side,
                    wire_number=int(row.wire_number),
                    frequency=float(row.frequency),
                    confidence=float(row.confidence),
                    x=float(row.x),
                    y=float(row.y),
                    wires=[],
                    time=datetime.fromisoformat(row.time)
                    if isinstance(row.time, str)
                    else row.time,
                )
                for row in wire_df.itertuples()
            ]
            cluster = has_cluster_dict(records, "tension", config.samples_per_wire)
            if not cluster:
                continue
            freq = calculate_kde_max([r.frequency for r in cluster])
            conf = float(np.average([r.confidence for r in cluster]))
            x = round(float(np.average([r.x for r in cluster])), 1)
            y = round(float(np.average([r.y for r in cluster])), 1)
            tr = TensionResult(
                apa_name=config.apa_name,
                layer=config.layer,
                side=side,
                wire_number=wire,
                frequency=freq,
                confidence=conf,
                x=x,
                y=y,
                wires=[float(r.tension) for r in cluster],
                time=datetime.now(),
            )
            measured[wire] = tr.tension
            line_data.append(
                pd.DataFrame(
                    {
                        "wire_number": [wire],
                        "tension": [tr.tension],
                        "side_label": f"Side {side}",
                    }
                )
            )
            hist_data.append(
                pd.DataFrame({"tension": [tr.tension], "side_label": f"Side {side}"})
            )
        tension_series[side] = measured
        missing[side] = sorted(set(expected) - set(measured.keys()))
    return tension_series, line_data, hist_data, missing


def write_summary_csv(tension_series: Dict[str, Dict[int, float]], path: str) -> None:
    """Write tension summary CSV for both sides."""
    os.makedirs(os.path.dirname(path), exist_ok=True)
    all_wires = sorted(set(tension_series["A"].keys()) | set(tension_series["B"].keys()))
    df = pd.DataFrame(
        {
            "wire_number": all_wires,
            "A": [tension_series["A"].get(w, np.nan) for w in all_wires],
            "B": [tension_series["B"].get(w, np.nan) for w in all_wires],
        }
    )
    df.to_csv(path, index=False)


def save_plot(
    line_data: List[pd.DataFrame],
    hist_data: List[pd.DataFrame],
    apa_name: str,
    layer: str,
    output_dir: str,
) -> None:
    os.makedirs(output_dir, exist_ok=True)
    if not line_data:
        return
    line_df = pd.concat(line_data)
    hist_df = pd.concat(hist_data)

    plt.figure(figsize=(14, 5))

    plt.subplot(1, 2, 1)
    for side_label, group in line_df.groupby("side_label"):
        plt.scatter(group["wire_number"], group["tension"], label=side_label, alpha=0.5, s=10)
        sorted_group = group.sort_values("wire_number")
        ma = sorted_group["tension"].rolling(window=15, center=True).mean()
        plt.plot(sorted_group["wire_number"], ma, alpha=0.4, linewidth=2)
    plt.title(f"{apa_name} - Tension Scatter Plot with Trendline - Layer {layer}")
    plt.xlabel("Wire Number")
    plt.ylabel("Tension")
    plt.grid(True, linestyle=":", linewidth=0.5, color="gray")
    plt.legend()

    plt.subplot(1, 2, 2)
    sns.histplot(
        data=hist_df,
        x="tension",
        hue="side_label",
        element="step",
        stat="count",
        common_norm=False,
    )
    plt.title(f"{apa_name} - Tension Histogram - Layer {layer}")
    plt.xlabel("Tension")
    plt.ylabel("Count")
    plt.grid(True, linestyle=":", linewidth=0.5, color="gray")

    plt.tight_layout()
    plt.savefig(os.path.join(output_dir, f"tension_plot_{apa_name}_{layer}.png"), dpi=300)
    plt.close()


def write_missing_wires(path: str, apa: str, layer: str, missing: Dict[str, List[int]]) -> None:
    """Write a simple log of wires with no measurements."""
    os.makedirs(os.path.dirname(path), exist_ok=True)
    with open(path, "w") as f:
        for side in ["A", "B"]:
            wires = missing.get(side, [])
            f.write(f"{apa} - Layer {layer}, Side {side}:\n")
            if wires:
                f.write("  Missing wire_numbers: " + ", ".join(map(str, wires)) + "\n")
            else:
                f.write("  All wires measured\n")
        f.write("\n")


def update_tension_logs(config: TensiometerConfig) -> Dict[str, str]:
    """Generate summary CSV, plot and missing wire log for ``config``."""
    samples = get_samples_dataframe(config.data_path)
    mask = (
        (samples["apa_name"] == config.apa_name)
        & (samples["layer"] == config.layer)
        & (samples["confidence"].astype(float) >= config.confidence_threshold)
    )
    df = samples[mask].copy()
    df["wire_number"] = pd.to_numeric(df["wire_number"], errors="coerce")
    df = df.dropna(subset=["wire_number", "frequency"])
    df["wire_number"] = df["wire_number"].astype(int)

    tension_series, line_data, hist_data, missing = _compute_tensions(config, df)

<<<<<<< HEAD
        cluster = has_cluster(wires, "tension", config.samples_per_wire)
        passing = cluster if cluster else wires[-config.samples_per_wire :]
        frequency = calculate_kde_max([d.frequency for d in passing])
        confidence = np.average([d.confidence for d in passing])
        x = round(np.average([d.x for d in passing]), 1)
        y = round(np.average([d.y for d in passing]), 1)
        result = TensionResult(
            apa_name=config.apa_name,
            layer=config.layer,
            side=config.side,
            wire_number=wire_number,
            frequency=frequency,
            confidence=confidence,
            x=x,
            y=y,
            wires=[float(d.tension) for d in passing],
            time=datetime.now(),
        )
=======
    output_dir = "data/tension_plots"
    summary_path = f"data/tension_summaries/tension_summary_{config.apa_name}_{config.layer}.csv"
    bad_path = f"data/badwires/badwires_{config.apa_name}_{config.layer}.txt"
>>>>>>> 9bd7a759

    write_summary_csv(tension_series, summary_path)
    save_plot(line_data, hist_data, config.apa_name, config.layer, output_dir)
    write_missing_wires(bad_path, config.apa_name, config.layer, missing)

    return {
        "badwires": bad_path,
        "tension_summary_csv": summary_path,
        "plot_image": os.path.join(output_dir, f"tension_plot_{config.apa_name}_{config.layer}.png"),
    }


def get_missing_wires(config: TensiometerConfig) -> Dict[str, List[int]]:
    """Return missing wire numbers for each side for ``config``."""
    samples = get_samples_dataframe(config.data_path)
    mask = (
        (samples["apa_name"] == config.apa_name)
        & (samples["layer"] == config.layer)
        & (samples["confidence"].astype(float) >= config.confidence_threshold)
    )
    df = samples[mask].copy()
    df["wire_number"] = pd.to_numeric(df["wire_number"], errors="coerce")
    df = df.dropna(subset=["wire_number", "frequency"])
    df["wire_number"] = df["wire_number"].astype(int)

    _, _, _, missing = _compute_tensions(config, df)
    return missing<|MERGE_RESOLUTION|>--- conflicted
+++ resolved
@@ -7,127 +7,10 @@
 import pandas as pd
 import seaborn as sns
 
-<<<<<<< HEAD
-from results import RawSample, TensionResult, EXPECTED_COLUMNS
-import os
-from typing import Dict, List, Tuple, Any
-from tensiometer_functions import TensiometerConfig
-from datetime import datetime
-from tension_calculation import has_cluster, calculate_kde_max
-
-def greedy_wire_ordering_with_bounds_tiebreak(existing_wires, expected_range):
-    expected = list(expected_range)
-    missing = sorted(set(expected) - set(existing_wires))
-
-    if not missing:
-        return []
-
-    bounds = [min(expected), max(expected)]
-    closest_to_bounds = min(
-        existing_wires, key=lambda w: min(abs(w - b) for b in bounds)
-    )
-
-    remaining = set(missing)
-    result = []
-    current = closest_to_bounds
-
-    while remaining:
-        # Among remaining wires, find those with minimum distance to current
-        min_dist = min(abs(x - current) for x in remaining)
-        candidates = [x for x in remaining if abs(x - current) == min_dist]
-
-        # Tie-break by distance to bounds
-        next_wire = min(candidates, key=lambda x: min(abs(x - b) for b in bounds))
-
-        result.append(next_wire)
-        remaining.remove(next_wire)
-        current = next_wire
-
-    return result
-
-
-def _load_and_analyze(config: TensiometerConfig) -> Dict[str, Any]:
-    """Helper that loads the data file and performs analysis."""
-    return analyze_by_side(config)
-
-
-def analyze_tension_data(config: TensiometerConfig) -> Dict[str, Any]:
-    """Return analysis results and update all output files."""
-    results = _load_and_analyze(config)
-
-    log_paths = update_tension_logs(config, _results=results)
-
-    return {
-        **log_paths,
-        "badwires": results["badwires"],
-        "missing_wires": results["missing_wires"],
-    }
-
-
-def get_missing_wires(config: TensiometerConfig) -> Dict[str, List[int]]:
-    """Return a dictionary of missing wires for each side."""
-    samples = get_samples_dataframe(config.data_path)
-    mask = (
-        (samples["apa_name"] == config.apa_name)
-        & (samples["layer"] == config.layer)
-    )
-
-    if not samples[mask].empty:
-        for side in ["A", "B"]:
-            side_mask = mask & (samples["side"] == side)
-            if side_mask.any():
-                wires = (
-                    samples.loc[side_mask, "wire_number"].dropna().astype(int).unique()
-                )
-                cfg_side = replace(config, side=side)
-                for wire in wires:
-                    analyze_wire_data(cfg_side, int(wire))
-
-    results = _load_and_analyze(config)
-    return results["missing_wires"]
-
-
-def update_tension_logs(
-    config: TensiometerConfig, _results: Dict[str, Any] | None = None
-) -> Dict[str, str]:
-    """Update plot, summaries and bad wire logs for the given configuration."""
-    output_dir = "data/tension_plots"
-    badwires_path = f"data/badwires/badwires_{config.apa_name}_{config.layer}.txt"
-    tension_summary_csv_path = (
-        f"data/tension_summaries/tension_summary_{config.apa_name}_{config.layer}.csv"
-    )
-
-    os.makedirs(output_dir, exist_ok=True)
-
-    results = _results if _results is not None else _load_and_analyze(config)
-
-    write_summary_csv(results["tension_series"], tension_summary_csv_path)
-    save_plot(
-        results["line_data"],
-        results["hist_data"],
-        config.apa_name,
-        config.layer,
-        output_dir,
-    )
-    write_badwires(
-        badwires_path,
-        config.apa_name,
-        config.layer,
-        results["badwires_by_group"],
-        results["outlier_wires_by_group"],
-    )
-
-    return {
-        "badwires": badwires_path,
-        "tension_summary_csv": tension_summary_csv_path,
-        "plot_image": f"{output_dir}/tension_plot_{config.apa_name}_{config.layer}.png",
-    }
-=======
 from data_cache import get_samples_dataframe
 from results import TensionResult
 from tensiometer_functions import TensiometerConfig
-from tension_calculation import calculate_kde_max, has_cluster_dict
->>>>>>> 9bd7a759
+from tension_calculation import calculate_kde_max, has_cluster
 
 
 def get_expected_range(layer: str) -> range:
@@ -143,7 +26,12 @@
 
 def _compute_tensions(
     config: TensiometerConfig, samples: pd.DataFrame
-) -> tuple[Dict[str, Dict[int, float]], List[pd.DataFrame], List[pd.DataFrame], Dict[str, List[int]]]:
+) -> tuple[
+    Dict[str, Dict[int, float]],
+    List[pd.DataFrame],
+    List[pd.DataFrame],
+    Dict[str, List[int]],
+]:
     """Return tension series and plotting DataFrames grouped by side."""
     tension_series: Dict[str, Dict[int, float]] = {"A": {}, "B": {}}
     line_data: List[pd.DataFrame] = []
@@ -215,7 +103,9 @@
 def write_summary_csv(tension_series: Dict[str, Dict[int, float]], path: str) -> None:
     """Write tension summary CSV for both sides."""
     os.makedirs(os.path.dirname(path), exist_ok=True)
-    all_wires = sorted(set(tension_series["A"].keys()) | set(tension_series["B"].keys()))
+    all_wires = sorted(
+        set(tension_series["A"].keys()) | set(tension_series["B"].keys())
+    )
     df = pd.DataFrame(
         {
             "wire_number": all_wires,
@@ -243,7 +133,9 @@
 
     plt.subplot(1, 2, 1)
     for side_label, group in line_df.groupby("side_label"):
-        plt.scatter(group["wire_number"], group["tension"], label=side_label, alpha=0.5, s=10)
+        plt.scatter(
+            group["wire_number"], group["tension"], label=side_label, alpha=0.5, s=10
+        )
         sorted_group = group.sort_values("wire_number")
         ma = sorted_group["tension"].rolling(window=15, center=True).mean()
         plt.plot(sorted_group["wire_number"], ma, alpha=0.4, linewidth=2)
@@ -268,11 +160,15 @@
     plt.grid(True, linestyle=":", linewidth=0.5, color="gray")
 
     plt.tight_layout()
-    plt.savefig(os.path.join(output_dir, f"tension_plot_{apa_name}_{layer}.png"), dpi=300)
+    plt.savefig(
+        os.path.join(output_dir, f"tension_plot_{apa_name}_{layer}.png"), dpi=300
+    )
     plt.close()
 
 
-def write_missing_wires(path: str, apa: str, layer: str, missing: Dict[str, List[int]]) -> None:
+def write_missing_wires(
+    path: str, apa: str, layer: str, missing: Dict[str, List[int]]
+) -> None:
     """Write a simple log of wires with no measurements."""
     os.makedirs(os.path.dirname(path), exist_ok=True)
     with open(path, "w") as f:
@@ -301,30 +197,11 @@
 
     tension_series, line_data, hist_data, missing = _compute_tensions(config, df)
 
-<<<<<<< HEAD
-        cluster = has_cluster(wires, "tension", config.samples_per_wire)
-        passing = cluster if cluster else wires[-config.samples_per_wire :]
-        frequency = calculate_kde_max([d.frequency for d in passing])
-        confidence = np.average([d.confidence for d in passing])
-        x = round(np.average([d.x for d in passing]), 1)
-        y = round(np.average([d.y for d in passing]), 1)
-        result = TensionResult(
-            apa_name=config.apa_name,
-            layer=config.layer,
-            side=config.side,
-            wire_number=wire_number,
-            frequency=frequency,
-            confidence=confidence,
-            x=x,
-            y=y,
-            wires=[float(d.tension) for d in passing],
-            time=datetime.now(),
-        )
-=======
     output_dir = "data/tension_plots"
-    summary_path = f"data/tension_summaries/tension_summary_{config.apa_name}_{config.layer}.csv"
+    summary_path = (
+        f"data/tension_summaries/tension_summary_{config.apa_name}_{config.layer}.csv"
+    )
     bad_path = f"data/badwires/badwires_{config.apa_name}_{config.layer}.txt"
->>>>>>> 9bd7a759
 
     write_summary_csv(tension_series, summary_path)
     save_plot(line_data, hist_data, config.apa_name, config.layer, output_dir)
@@ -333,7 +210,9 @@
     return {
         "badwires": bad_path,
         "tension_summary_csv": summary_path,
-        "plot_image": os.path.join(output_dir, f"tension_plot_{config.apa_name}_{config.layer}.png"),
+        "plot_image": os.path.join(
+            output_dir, f"tension_plot_{config.apa_name}_{config.layer}.png"
+        ),
     }
 
 

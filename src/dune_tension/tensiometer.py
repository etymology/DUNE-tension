--- conflicted
+++ resolved
@@ -260,13 +260,9 @@
         while (time.time() - start_time) < 30:
             if check_stop_event(self.stop_event, "tension measurement interrupted!"):
                 return None, wire_y
-<<<<<<< HEAD
             audio_sample = self.record_audio_func(
                 duration=0.15, sample_rate=self.samplerate
-=======
-            audio_sample, amplitude = self.record_audio_func(
-                duration=0.3, sample_rate=self.samplerate
->>>>>>> a6982203
+
             )
             if check_stop_event(self.stop_event, "tension measurement interrupted!"):
                 return None, wire_y

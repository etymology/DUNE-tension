import threading
from datetime import datetime, timedelta
from typing import Optional, Callable
import time
import random
import numpy as np
import pandas as pd
from tension_calculation import calculate_kde_max, tension_plausible

try:
    from tension_calculation import has_cluster
except ImportError:  # fallback for older stubs
    from tension_calculation import has_cluster_dict as has_cluster
from tensiometer_functions import (
    make_config,
    measure_list,
    get_xy_from_file,
    check_stop_event,
)
from geometry import (
    zone_lookup,
    length_lookup,
    refine_position
)
from audioProcessing import analyze_sample, get_samplerate

from plc_io import is_web_server_active,increment
from data_cache import (
    get_dataframe,
    update_dataframe,
    get_samples_dataframe,
    update_samples_dataframe,
)
from results import TensionResult, RawSample, EXPECTED_COLUMNS


class Tensiometer:
    def __init__(
        self,
        apa_name: str,
        layer: str,
        side: str,
        flipped: bool = False,
        stop_event: Optional[threading.Event] = None,
        samples_per_wire: int = 3,
        confidence_threshold: float = 0.7,
        save_audio: bool = True,
        plot_audio: bool = False,
        spoof: bool = False,
        spoof_movement: bool = False,
        start_servo_loop: Optional[Callable[[], None]] = None,
        stop_servo_loop: Optional[Callable[[], None]] = None,
        focus_wiggle: Optional[Callable[[float], None]] = None,
    ) -> None:
        self.config = make_config(
            apa_name=apa_name,
            layer=layer,
            side=side,
            flipped=flipped,
            samples_per_wire=samples_per_wire,
            confidence_threshold=confidence_threshold,
            save_audio=save_audio,
            spoof=spoof,
            plot_audio=plot_audio,
        )
        self.stop_event = stop_event or threading.Event()
        try:
            web_ok = is_web_server_active()
        except Exception:
            web_ok = False

        if not spoof_movement and web_ok:
            from plc_io import get_xy, goto_xy, wiggle
        else:
            from plc_io import (
                spoof_get_xy as get_xy,
                spoof_goto_xy as goto_xy,
                spoof_wiggle as wiggle,
            )

            print(
                "Web server is not active or spoof_movement enabled. Using dummy functions."
            )
        self.get_current_xy_position = get_xy
        self.goto_xy_func = goto_xy
        self.wiggle_func = increment

        self.focus_wiggle_func = focus_wiggle or (lambda delta: None)

        self.start_servo_loop = start_servo_loop or (lambda: None)
        self.stop_servo_loop = stop_servo_loop or (lambda: None)

        # State tracking for winder wiggle thread
        self._wiggle_event: threading.Event | None = None
        self._wiggle_thread: threading.Thread | None = None

        self.samplerate = get_samplerate()
        if self.samplerate is None or spoof:
            print("Using spoofed audio sample for testing.")
            from audioProcessing import spoof_audio_sample

            self.samplerate = 44100  # Default samplerate for spoofing
            self.record_audio_func = (
                lambda duration, sample_rate: (spoof_audio_sample("audio"), 0.0)
            )
        else:
            from audioProcessing import record_audio

<<<<<<< HEAD
            self.record_audio_func = lambda duration, sample_rate: record_audio(
                duration, sample_rate=sample_rate, normalize=False
            )
=======
        self.record_audio_func = lambda duration, sample_rate: record_audio(
            duration, sample_rate=sample_rate, normalize=True
        )

    def start_wiggle(self) -> None:
        """Begin wiggling the winder in a background thread."""
        if self._wiggle_event and self._wiggle_event.is_set():
            return

        self._wiggle_event = threading.Event()
        self._wiggle_event.set()

        start_x, start_y = self.get_current_xy_position()

        def _run() -> None:
            while self._wiggle_event and self._wiggle_event.is_set():
                self.goto_xy_func(start_x, start_y + 1)
                if not self._wiggle_event.is_set():
                    break
                self.goto_xy_func(start_x, start_y - 1)
                time.sleep(0.01)

        self._wiggle_thread = threading.Thread(target=_run, daemon=True)
        self._wiggle_thread.start()

    def stop_wiggle(self) -> None:
        """Stop the background winder wiggle thread."""
        if not self._wiggle_event:
            return
        self._wiggle_event.clear()
        if self._wiggle_thread:
            self._wiggle_thread.join(timeout=0.1)
        self._wiggle_event = None
        self._wiggle_thread = None
>>>>>>> c92b2f45

    def _plot_audio(self, audio_sample) -> None:
        """Save a plot of the recorded audio sample to a temporary file."""
        try:
            import matplotlib.pyplot as plt  # Local import to avoid optional dep
        except Exception as exc:  # pragma: no cover - plotting is optional
            print(f"Failed to import matplotlib for plotting: {exc}")
            return

        try:
            from tempfile import NamedTemporaryFile

            plt.figure(figsize=(10, 4))
            plt.plot(audio_sample)
            plt.title("Recorded Audio Sample")
            plt.xlabel("Sample Index")
            plt.ylabel("Amplitude")
            plt.grid(True)
            plt.tight_layout()
            with NamedTemporaryFile(suffix=".png", delete=False) as tmp:
                plt.savefig(tmp.name)
                print(f"Audio plot saved to {tmp.name}")
            plt.close()
        except Exception as exc:  # pragma: no cover - plotting is optional
            print(f"Failed to plot audio sample: {exc}")

    def measure_calibrate(self, wire_number: int) -> Optional[TensionResult]:
        xy = self.get_current_xy_position()
        if xy is None:
            print(
                f"No position data found for wire {wire_number}. Using current position."
            )
            (
                x,
                y,
            ) = self.get_current_xy_position()
        else:
            x, y = xy
            self.goto_xy_func(x, y)

        return self.collect_wire_data(
            wire_number=wire_number,
            wire_x=x,
            wire_y=y,
        )

    def measure_auto(self) -> None:
        from analyze import get_missing_wires

        wires_dict = get_missing_wires(self.config)
        wires_to_measure = wires_dict.get(self.config.side, [])

        print(f"Missing wires: {wires_to_measure}")

        if not wires_to_measure:
            print("All wires are already measured.")
            return

        def low_numbered_wires_high(layer, side, flipped):
            """
            Low-numbered wires are high if (U xor B) matches
            whether we are in the normal configuration (not flipped).
            """
            return ((layer == "U") ^ (side == "B")) == (not flipped)

        low_numbered_high = low_numbered_wires_high(
            self.config.layer, self.config.side, self.config.flipped
        )

        wires_to_measure[:] = [
            x
            for x in wires_to_measure
            if (x >= 20 if low_numbered_high else x <= 1146 - 20)
        ]

        print("Measuring missing wires...")
        print(f"Missing wires: {wires_to_measure}")
        start_time = time.time()
        measured_count = 0
        for wire_number in wires_to_measure:

            if check_stop_event(self.stop_event):
                return

            xy = get_xy_from_file(self.config, wire_number)
            if xy is None:
                print(f"No position data found for wire {wire_number}")
            else:
                x, y = xy
                self.goto_xy_func(x, y)
                print(f"Measuring wire {wire_number} at position {x},{y}")
                wire_start = time.time()
                self.collect_wire_data(wire_number=wire_number, wire_x=x, wire_y=y)
                measured_count += 1
                elapsed = time.time() - start_time
                avg_time = elapsed / measured_count
                remaining = len(wires_to_measure) - measured_count
                est_remaining = avg_time * remaining
                print(
                    f"Estimated time remaining: {timedelta(seconds=int(est_remaining))}"
                )
        print("Done measuring all wires")

    def measure_list(self, wire_list: list[int], preserve_order: bool) -> None:
        measure_list(
            config=self.config,
            wire_list=wire_list,
            get_xy_from_file_func=get_xy_from_file,
            get_current_xy_func=self.get_current_xy_position,
            collect_func=lambda w, x, y: self.collect_wire_data(
                wire_number=w,
                wire_x=x,
                wire_y=y,
            ),
            stop_event=self.stop_event,
            preserve_order=preserve_order,
        )

    def _collect_samples(
        self,
        wire_number: int,
        length: float,
        start_time: float,
        wire_y: float,
        wire_x: float,
        plc_direction: float,
        focus_direction: int,
    ) -> tuple[list[TensionResult] | None, float, float, int]:
        # Load any previously collected raw samples for this wire
        samples_df = get_samples_dataframe(self.config.data_path)
        mask = (
            (samples_df["apa_name"] == self.config.apa_name)
            & (samples_df["layer"] == self.config.layer)
            & (samples_df["side"] == self.config.side)
            & (samples_df["wire_number"] == wire_number)
            & (
                samples_df["confidence"].astype(float)
                >= self.config.confidence_threshold
            )
        )
        wires = [
            TensionResult(
                apa_name=row.apa_name,
                layer=row.layer,
                side=row.side,
                wire_number=int(row.wire_number),
                frequency=float(row.frequency),
                confidence=float(row.confidence),
                x=float(row.x),
                y=float(row.y),
                wires=[],
                time=(
                    datetime.fromisoformat(row.time)
                    if isinstance(row.time, str)
                    else row.time
                ),
            )
            for row in samples_df[mask].itertuples()
        ]
        cluster = has_cluster(wires, "tension", self.config.samples_per_wire)
        if cluster != []:
            print("already collected enough samples for this wire.")
            wire_y = np.average([d.y for d in wires])
            return cluster, wire_y, plc_direction, focus_direction
        wiggle_start_time = time.time()
        current_wiggle = 0.1
        last_amplitude = None
        measuring_timeout = 20  # seconds
        _,starting_amplitude = self.record_audio_func(
            duration=0.2, sample_rate=self.samplerate
        )
        self.goto_xy_func(wire_x, wire_y)
        while (time.time() - start_time) < measuring_timeout:
            if check_stop_event(self.stop_event, "tension measurement interrupted!"):
                return None, wire_y
            record_duration = .1 # seconds
            audio_sample,amplitude = self.record_audio_func(

                duration=record_duration, sample_rate=self.samplerate
            )
            if check_stop_event(self.stop_event, "tension measurement interrupted!"):
                return None, wire_y, plc_direction, focus_direction
            if audio_sample is not None and self.config.plot_audio:
                self._plot_audio(audio_sample)
            if self.config.save_audio and not self.config.spoof:
                np.savez(
                    f"audio/{self.config.layer}{self.config.side}{wire_number}_{datetime.now().strftime('%Y-%m-%d_%H-%M-%S')}",
                    audio_sample,
                )
            if audio_sample is not None and amplitude > starting_amplitude * 2:
                frequency, confidence, tension, tension_ok = analyze_sample(
                    audio_sample, self.samplerate, length
                )
                if check_stop_event(
                    self.stop_event, "tension measurement interrupted!"
                ):
                    return None, wire_y, plc_direction, focus_direction
                x, y = self.get_current_xy_position()
                
                if time.time() - wiggle_start_time > record_duration*3:
                    wiggle_start_time = time.time()
                    if random.choice([True, False]):  # wiggle PLC
                        if last_amplitude is not None and amplitude < last_amplitude:
                            plc_direction *= -1
                        increment = plc_direction * current_wiggle
                        wire_y += increment
                        self.goto_xy_func(wire_x, wire_y)
                        print(f"plc wiggle: {increment:.2f}mm confidence {confidence:.2f}")
                    else:  # wiggle focus
                        if last_amplitude is not None and amplitude < last_amplitude:
                            focus_direction *= -1
                        self.focus_wiggle_func(focus_direction * 100)
                        print(f"focus wiggle: {focus_direction * 100} confidence {confidence:.2f}")

                        last_amplitude = amplitude
                print(
                    f"tension: {tension:.1f}N, frequency: {frequency:.1f}Hz, "
                    f"confidence: {confidence * 100:.1f}%"
                    f"amplitude: {amplitude:.2f}"
                    f"y: {y:.1f}",
                )
                if confidence > self.config.confidence_threshold and tension_plausible(
                    tension
                ):
                    wires.append(
                        TensionResult(
                            apa_name=self.config.apa_name,
                            layer=self.config.layer,
                            side=self.config.side,
                            wire_number=wire_number,
                            frequency=frequency,
                            confidence=confidence,
                            x=x,
                            y=y,
                            wires=[tension],
                            time=datetime.now(),
                        )
                    )
                    # Store raw sample
                    samples_df = get_samples_dataframe(self.config.data_path)
                    raw = RawSample(
                        apa_name=self.config.apa_name,
                        layer=self.config.layer,
                        side=self.config.side,
                        wire_number=wire_number,
                        frequency=frequency,
                        confidence=confidence,
                        x=x,
                        y=y,
                        time=datetime.now().strftime("%Y-%m-%d %H:%M:%S"),
                    )
                    samples_df.loc[len(samples_df)] = {
                        col: getattr(raw, col)
                        for col in raw.__dataclass_fields__.keys()
                    }
                    update_samples_dataframe(self.config.data_path, samples_df)
                    wire_y = np.average([d.y for d in wires])
                    current_wiggle = (current_wiggle + 0.1) / 1.5
                    if self.config.samples_per_wire == 1:
                        return wires[:1], wire_y, plc_direction, focus_direction

                    cluster = has_cluster(
                        wires, "tension", self.config.samples_per_wire
                    )
                    if cluster != []:
                        return cluster, wire_y, plc_direction, focus_direction
        return (
            [] if not self.stop_event or not self.stop_event.is_set() else None
        ), wire_y, plc_direction, focus_direction

    def _generate_result(
        self,
        passing_wires: list[TensionResult],
        wire_number: int,
        wire_x: float,
        wire_y: float,
    ) -> TensionResult:
        if len(passing_wires) > 0:
            if self.config.samples_per_wire == 1:
                first = passing_wires[0]
                frequency = first.frequency
                confidence = first.confidence
                wires = [first.tension]
                x = first.x
                y = first.y
            else:
                frequency = calculate_kde_max([d.frequency for d in passing_wires])
                confidence = np.average([d.confidence for d in passing_wires])
                wires = [float(d.tension) for d in passing_wires]
                x = round(np.average([d.x for d in passing_wires]), 1)
                y = round(np.average([d.y for d in passing_wires]), 1)
        else:
            frequency = 0.0
            confidence = 0.0
            wires = []
            x = wire_x
            y = wire_y

        result = TensionResult(
            apa_name=self.config.apa_name,
            layer=self.config.layer,
            side=self.config.side,
            wire_number=wire_number,
            frequency=frequency,
            confidence=confidence,
            x=x,
            y=y,
            wires=wires,
            time=datetime.now(),
        )

        return result

    def collect_wire_data(
        self, wire_number: int, wire_x: float, wire_y: float
    ) -> Optional[TensionResult]:
        length = length_lookup(self.config.layer, wire_number, zone_lookup(wire_x))
        start_time = time.time()

        if check_stop_event(self.stop_event):
            return

        succeed = self.goto_xy_func(wire_x, wire_y)
        if check_stop_event(self.stop_event):
            return
        if not succeed:
            print(f"Failed to move to wire {wire_number} position {wire_x},{wire_y}.")
            return TensionResult(
                apa_name=self.config.apa_name,
                layer=self.config.layer,
                side=self.config.side,
                wire_number=wire_number,
                frequency=0.0,
                confidence=0.0,
                x=wire_x,
                y=wire_y,
                wires=[],
                time=datetime.now(),
            )

        self.start_servo_loop()
        try:
            plc_dir = getattr(self, "_plc_direction", 1.0)
            focus_dir = getattr(self, "_focus_direction", 1)
            wires, wire_y, plc_dir, focus_dir = self._collect_samples(
                wire_number=wire_number,
                length=length,
                start_time=start_time,
                wire_y=wire_y,
                wire_x=wire_x,
                plc_direction=plc_dir,
                focus_direction=focus_dir,
            )
            self._plc_direction = plc_dir
            self._focus_direction = focus_dir
        finally:
            self.stop_servo_loop()

        if wires is None:
            return

        result = self._generate_result(wires, wire_number, wire_x, wire_y)

        if result.tension == 0:
            print(f"measurement failed for wire number {wire_number}.")
        if not result.tension_pass:
            print(f"Tension failed for wire number {wire_number}.")
        ttf = time.time() - start_time
        print(
            f"Wire number {wire_number} has length {length * 1000:.1f}mm tension {result.tension:.1f}N frequency {result.frequency:.1f}Hz with confidence {result.confidence * 100:.1f}%.\n at {result.x},{result.y}\n"
            f"Took {ttf} seconds to finish."
        )
        result.ttf = ttf
        result.time = datetime.now()

        df = get_dataframe(self.config.data_path)
        row = {col: getattr(result, col, None) for col in EXPECTED_COLUMNS}
        if isinstance(row.get("time"), datetime):
            row["time"] = row["time"].isoformat()
        if isinstance(row.get("wires"), list):
            row["wires"] = str(row["wires"])
        df.loc[len(df)] = row
        update_dataframe(self.config.data_path, df)

        return result

    def load_tension_summary(
        self,
    ) -> tuple[list, list] | tuple[str, list, list]:
        try:
            df = pd.read_csv(self.config.data_path)
        except FileNotFoundError:
            return f"❌ File not found: {self.config.data_path}", [], []

        if "A" not in df.columns or "B" not in df.columns:
            return "⚠️ File missing required columns 'A' and 'B'", [], []

        # Convert columns to lists, preserving NaNs if present
        a_list = df["A"].tolist()
        b_list = df["B"].tolist()

        return a_list, b_list

    def close(self) -> None:
        """Stop any active audio streams used by the tensiometer."""
        try:
            import sounddevice as sd  # Local import to avoid mandatory dependency

            sd.stop()
        except Exception:
            pass<|MERGE_RESOLUTION|>--- conflicted
+++ resolved
@@ -106,11 +106,6 @@
         else:
             from audioProcessing import record_audio
 
-<<<<<<< HEAD
-            self.record_audio_func = lambda duration, sample_rate: record_audio(
-                duration, sample_rate=sample_rate, normalize=False
-            )
-=======
         self.record_audio_func = lambda duration, sample_rate: record_audio(
             duration, sample_rate=sample_rate, normalize=True
         )
@@ -145,7 +140,6 @@
             self._wiggle_thread.join(timeout=0.1)
         self._wiggle_event = None
         self._wiggle_thread = None
->>>>>>> c92b2f45
 
     def _plot_audio(self, audio_sample) -> None:
         """Save a plot of the recorded audio sample to a temporary file."""

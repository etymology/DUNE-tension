--- conflicted
+++ resolved
@@ -305,18 +305,6 @@
         wiggle_start_time = time.time()
         current_wiggle = 0.1
         last_amplitude = None
-<<<<<<< HEAD
-        measuring_timeout = 20  # seconds
-        _, starting_amplitude = self.record_audio_func(
-            duration=0.2, sample_rate=self.samplerate
-        )
-        self.goto_xy_func(wire_x, wire_y)
-        while (time.time() - start_time) < measuring_timeout:
-            if check_stop_event(self.stop_event, "tension measurement interrupted!"):
-                return None, wire_y
-            record_duration = 0.1  # seconds
-            audio_sample, amplitude = self.record_audio_func(
-=======
         measuring_timeout = self.config.measuring_duration
         while (time.time() - start_time) < measuring_timeout:
             if check_stop_event(self.stop_event, "tension measurement interrupted!"):
@@ -325,7 +313,6 @@
 
             audio_sample,amplitude = self.record_audio_func(
 
->>>>>>> 7644a877
                 duration=record_duration, sample_rate=self.samplerate
             )
             if check_stop_event(self.stop_event, "tension measurement interrupted!"):

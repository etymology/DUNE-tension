import threading
from datetime import datetime, timedelta
from typing import Optional, Callable
import time
import random
import numpy as np
import pandas as pd
from tension_calculation import calculate_kde_max, tension_plausible

try:
    from tension_calculation import has_cluster
except ImportError:  # fallback for older stubs
    from tension_calculation import has_cluster_dict as has_cluster
from tensiometer_functions import (
    make_config,
    measure_list,
    get_xy_from_file,
    check_stop_event,
)
from geometry import (
    zone_lookup,
    length_lookup,
    refine_position
)
from audioProcessing import analyze_sample, get_samplerate

from plc_io import is_web_server_active,increment
from data_cache import (
    get_dataframe,
    update_dataframe,
    get_samples_dataframe,
    update_samples_dataframe,
)
from results import TensionResult, RawSample, EXPECTED_COLUMNS


class Tensiometer:
    def __init__(
        self,
        apa_name: str,
        layer: str,
        side: str,
        flipped: bool = False,
        stop_event: Optional[threading.Event] = None,
        samples_per_wire: int = 3,
        confidence_threshold: float = 0.7,
        save_audio: bool = True,
        plot_audio: bool = False,
        record_duration: float = 0.5,
        measuring_duration: float = 10.0,
        spoof: bool = False,
        spoof_movement: bool = False,
        start_servo_loop: Optional[Callable[[], None]] = None,
        stop_servo_loop: Optional[Callable[[], None]] = None,
        focus_wiggle: Optional[Callable[[float], None]] = None,
    ) -> None:
        self.config = make_config(
            apa_name=apa_name,
            layer=layer,
            side=side,
            flipped=flipped,
            samples_per_wire=samples_per_wire,
            confidence_threshold=confidence_threshold,
            save_audio=save_audio,
            spoof=spoof,
            plot_audio=plot_audio,
            record_duration=record_duration,
            measuring_duration=measuring_duration,
        )
        self.stop_event = stop_event or threading.Event()
        try:
            web_ok = is_web_server_active()
        except Exception:
            web_ok = False

        if not spoof_movement and web_ok:
            from plc_io import get_xy, goto_xy, wiggle
        else:
            from plc_io import (
                spoof_get_xy as get_xy,
                spoof_goto_xy as goto_xy,
                spoof_wiggle as wiggle,
            )

            print(
                "Web server is not active or spoof_movement enabled. Using dummy functions."
            )
        self.get_current_xy_position = get_xy
        self.goto_xy_func = goto_xy
        self.wiggle_func = increment

        self.focus_wiggle_func = focus_wiggle or (lambda delta: None)

        self.start_servo_loop = start_servo_loop or (lambda: None)
        self.stop_servo_loop = stop_servo_loop or (lambda: None)

        # State tracking for winder wiggle thread
        self._wiggle_event: threading.Event | None = None
        self._wiggle_thread: threading.Thread | None = None

        self.samplerate = get_samplerate()
        if self.samplerate is None or spoof:
            print("Using spoofed audio sample for testing.")
            from audioProcessing import spoof_audio_sample

            self.samplerate = 44100  # Default samplerate for spoofing
            self.record_audio_func = (
                lambda duration, sample_rate: (spoof_audio_sample("audio"), 0.0)
            )
        else:
            from audioProcessing import record_audio

        self.record_audio_func = lambda duration, sample_rate: record_audio(
            duration, sample_rate=sample_rate, normalize=True
        )

    def start_wiggle(self) -> None:
        """Begin wiggling the winder in a background thread."""
        if self._wiggle_event and self._wiggle_event.is_set():
            return

        self._wiggle_event = threading.Event()
        self._wiggle_event.set()

        start_x, start_y = self.get_current_xy_position()

        def _run() -> None:
            while self._wiggle_event and self._wiggle_event.is_set():
                self.goto_xy_func(start_x, start_y + 1)
                if not self._wiggle_event.is_set():
                    break
                self.goto_xy_func(start_x, start_y - 1)
                time.sleep(0.01)

        self._wiggle_thread = threading.Thread(target=_run, daemon=True)
        self._wiggle_thread.start()

    def stop_wiggle(self) -> None:
        """Stop the background winder wiggle thread."""
        if not self._wiggle_event:
            return
        self._wiggle_event.clear()
        if self._wiggle_thread:
            self._wiggle_thread.join(timeout=0.1)
        self._wiggle_event = None
        self._wiggle_thread = None

    def _plot_audio(self, audio_sample) -> None:
        """Save a plot of the recorded audio sample to a temporary file."""
        try:
            import matplotlib.pyplot as plt  # Local import to avoid optional dep
        except Exception as exc:  # pragma: no cover - plotting is optional
            print(f"Failed to import matplotlib for plotting: {exc}")
            return

        try:
            from tempfile import NamedTemporaryFile

            plt.figure(figsize=(10, 4))
            plt.plot(audio_sample)
            plt.title("Recorded Audio Sample")
            plt.xlabel("Sample Index")
            plt.ylabel("Amplitude")
            plt.grid(True)
            plt.tight_layout()
            with NamedTemporaryFile(suffix=".png", delete=False) as tmp:
                plt.savefig(tmp.name)
                print(f"Audio plot saved to {tmp.name}")
            plt.close()
        except Exception as exc:  # pragma: no cover - plotting is optional
            print(f"Failed to plot audio sample: {exc}")

    def measure_calibrate(self, wire_number: int) -> Optional[TensionResult]:
        xy = self.get_current_xy_position()
        if xy is None:
            print(
                f"No position data found for wire {wire_number}. Using current position."
            )
            (
                x,
                y,
            ) = self.get_current_xy_position()
        else:
            x, y = xy
            self.goto_xy_func(x, y)

        return self.collect_wire_data(
            wire_number=wire_number,
            wire_x=x,
            wire_y=y,
        )

    def measure_auto(self) -> None:
        from analyze import get_missing_wires

        wires_dict = get_missing_wires(self.config)
        wires_to_measure = wires_dict.get(self.config.side, [])

        print(f"Missing wires: {wires_to_measure}")

        if not wires_to_measure:
            print("All wires are already measured.")
            return

        def low_numbered_wires_high(layer, side, flipped):
            """
            Low-numbered wires are high if (U xor B) matches
            whether we are in the normal configuration (not flipped).
            """
            return ((layer == "U") ^ (side == "B")) == (not flipped)

        low_numbered_high = low_numbered_wires_high(
            self.config.layer, self.config.side, self.config.flipped
        )

        wires_to_measure[:] = [
            x
            for x in wires_to_measure
            if (x >= 20 if low_numbered_high else x <= 1146 - 20)
        ]

        print("Measuring missing wires...")
        print(f"Missing wires: {wires_to_measure}")
        start_time = time.time()
        measured_count = 0
        for wire_number in wires_to_measure:

            if check_stop_event(self.stop_event):
                return

            xy = get_xy_from_file(self.config, wire_number)
            if xy is None:
                print(f"No position data found for wire {wire_number}")
            else:
                x, y = xy
                self.goto_xy_func(x, y)
                print(f"Measuring wire {wire_number} at position {x},{y}")
                wire_start = time.time()
                self.collect_wire_data(wire_number=wire_number, wire_x=x, wire_y=y)
                measured_count += 1
                elapsed = time.time() - start_time
                avg_time = elapsed / measured_count
                remaining = len(wires_to_measure) - measured_count
                est_remaining = avg_time * remaining
                print(
                    f"Estimated time remaining: {timedelta(seconds=int(est_remaining))}"
                )
        print("Done measuring all wires")

    def measure_list(self, wire_list: list[int], preserve_order: bool) -> None:
        measure_list(
            config=self.config,
            wire_list=wire_list,
            get_xy_from_file_func=get_xy_from_file,
            get_current_xy_func=self.get_current_xy_position,
            collect_func=lambda w, x, y: self.collect_wire_data(
                wire_number=w,
                wire_x=x,
                wire_y=y,
            ),
            stop_event=self.stop_event,
            preserve_order=preserve_order,
        )

    def _collect_samples(
        self,
        wire_number: int,
        length: float,
        start_time: float,
        wire_y: float,
        wire_x: float,
        plc_direction: float,
        focus_direction: int,
    ) -> tuple[list[TensionResult] | None, float, float, int]:
        # Load any previously collected raw samples for this wire
        samples_df = get_samples_dataframe(self.config.data_path)
        mask = (
            (samples_df["apa_name"] == self.config.apa_name)
            & (samples_df["layer"] == self.config.layer)
            & (samples_df["side"] == self.config.side)
            & (samples_df["wire_number"] == wire_number)
            & (
                samples_df["confidence"].astype(float)
                >= self.config.confidence_threshold
            )
        )
        wires = [
            TensionResult(
                apa_name=row.apa_name,
                layer=row.layer,
                side=row.side,
                wire_number=int(row.wire_number),
                frequency=float(row.frequency),
                confidence=float(row.confidence),
                x=float(row.x),
                y=float(row.y),
                wires=[],
                time=(
                    datetime.fromisoformat(row.time)
                    if isinstance(row.time, str)
                    else row.time
                ),
            )
            for row in samples_df[mask].itertuples()
        ]
        cluster = has_cluster(wires, "tension", self.config.samples_per_wire)
        if cluster != []:
            print("already collected enough samples for this wire.")
            wire_y = np.average([d.y for d in wires])
            return cluster, wire_y, plc_direction, focus_direction
        wiggle_start_time = time.time()
        current_wiggle = 0.1
        last_amplitude = None
<<<<<<< HEAD
        measuring_timeout = self.config.measuring_duration
        while (time.time() - start_time) < measuring_timeout:
            if check_stop_event(self.stop_event, "tension measurement interrupted!"):
                return None, wire_y
            record_duration = self.config.record_duration
=======
        measuring_timeout = 20  # seconds
        _,starting_amplitude = self.record_audio_func(
            duration=0.2, sample_rate=self.samplerate
        )
        self.goto_xy_func(wire_x, wire_y)
        while (time.time() - start_time) < measuring_timeout:
            if check_stop_event(self.stop_event, "tension measurement interrupted!"):
                return None, wire_y
            record_duration = .1 # seconds
>>>>>>> 7806fea8
            audio_sample,amplitude = self.record_audio_func(

                duration=record_duration, sample_rate=self.samplerate
            )
            if check_stop_event(self.stop_event, "tension measurement interrupted!"):
                return None, wire_y, plc_direction, focus_direction
            if audio_sample is not None and self.config.plot_audio:
                self._plot_audio(audio_sample)
            if self.config.save_audio and not self.config.spoof:
                np.savez(
                    f"audio/{self.config.layer}{self.config.side}{wire_number}_{datetime.now().strftime('%Y-%m-%d_%H-%M-%S')}",
                    audio_sample,
                )
            if audio_sample is not None and amplitude > starting_amplitude * 2:
                frequency, confidence, tension, tension_ok = analyze_sample(
                    audio_sample, self.samplerate, length
                )
                if check_stop_event(
                    self.stop_event, "tension measurement interrupted!"
                ):
                    return None, wire_y, plc_direction, focus_direction
                x, y = self.get_current_xy_position()
                
                if time.time() - wiggle_start_time > record_duration*3:
                    wiggle_start_time = time.time()
                    if random.choice([True, False]):  # wiggle PLC
                        if last_amplitude is not None and amplitude < last_amplitude:
                            plc_direction *= -1
                        increment = plc_direction * current_wiggle
                        wire_y += increment
                        self.goto_xy_func(wire_x, wire_y)
                        print(f"plc wiggle: {increment:.2f}mm confidence {confidence:.2f}")
                    else:  # wiggle focus
                        if last_amplitude is not None and amplitude < last_amplitude:
                            focus_direction *= -1
                        self.focus_wiggle_func(focus_direction * 100)
                        print(f"focus wiggle: {focus_direction * 100} confidence {confidence:.2f}")

                        last_amplitude = amplitude
                print(
                    f"tension: {tension:.1f}N, frequency: {frequency:.1f}Hz, "
                    f"confidence: {confidence * 100:.1f}%"
                    f"amplitude: {amplitude:.2f}"
                    f"y: {y:.1f}",
                )
                if confidence > self.config.confidence_threshold and tension_plausible(
                    tension
                ):
                    wires.append(
                        TensionResult(
                            apa_name=self.config.apa_name,
                            layer=self.config.layer,
                            side=self.config.side,
                            wire_number=wire_number,
                            frequency=frequency,
                            confidence=confidence,
                            x=x,
                            y=y,
                            wires=[tension],
                            time=datetime.now(),
                        )
                    )
                    # Store raw sample
                    samples_df = get_samples_dataframe(self.config.data_path)
                    raw = RawSample(
                        apa_name=self.config.apa_name,
                        layer=self.config.layer,
                        side=self.config.side,
                        wire_number=wire_number,
                        frequency=frequency,
                        confidence=confidence,
                        x=x,
                        y=y,
                        time=datetime.now().strftime("%Y-%m-%d %H:%M:%S"),
                    )
                    samples_df.loc[len(samples_df)] = {
                        col: getattr(raw, col)
                        for col in raw.__dataclass_fields__.keys()
                    }
                    update_samples_dataframe(self.config.data_path, samples_df)
                    wire_y = np.average([d.y for d in wires])
                    current_wiggle = (current_wiggle + 0.1) / 1.5
                    if self.config.samples_per_wire == 1:
                        return wires[:1], wire_y, plc_direction, focus_direction

                    cluster = has_cluster(
                        wires, "tension", self.config.samples_per_wire
                    )
                    if cluster != []:
                        return cluster, wire_y, plc_direction, focus_direction
        return (
            [] if not self.stop_event or not self.stop_event.is_set() else None
        ), wire_y, plc_direction, focus_direction

    def _generate_result(
        self,
        passing_wires: list[TensionResult],
        wire_number: int,
        wire_x: float,
        wire_y: float,
    ) -> TensionResult:
        if len(passing_wires) > 0:
            if self.config.samples_per_wire == 1:
                first = passing_wires[0]
                frequency = first.frequency
                confidence = first.confidence
                wires = [first.tension]
                x = first.x
                y = first.y
            else:
                frequency = calculate_kde_max([d.frequency for d in passing_wires])
                confidence = np.average([d.confidence for d in passing_wires])
                wires = [float(d.tension) for d in passing_wires]
                x = round(np.average([d.x for d in passing_wires]), 1)
                y = round(np.average([d.y for d in passing_wires]), 1)
        else:
            frequency = 0.0
            confidence = 0.0
            wires = []
            x = wire_x
            y = wire_y

        result = TensionResult(
            apa_name=self.config.apa_name,
            layer=self.config.layer,
            side=self.config.side,
            wire_number=wire_number,
            frequency=frequency,
            confidence=confidence,
            x=x,
            y=y,
            wires=wires,
            time=datetime.now(),
        )

        return result

    def collect_wire_data(
        self, wire_number: int, wire_x: float, wire_y: float
    ) -> Optional[TensionResult]:
        length = length_lookup(self.config.layer, wire_number, zone_lookup(wire_x))
        start_time = time.time()

        if check_stop_event(self.stop_event):
            return

        succeed = self.goto_xy_func(wire_x, wire_y)
        if check_stop_event(self.stop_event):
            return
        if not succeed:
            print(f"Failed to move to wire {wire_number} position {wire_x},{wire_y}.")
            return TensionResult(
                apa_name=self.config.apa_name,
                layer=self.config.layer,
                side=self.config.side,
                wire_number=wire_number,
                frequency=0.0,
                confidence=0.0,
                x=wire_x,
                y=wire_y,
                wires=[],
                time=datetime.now(),
            )

        self.start_servo_loop()
        try:
            plc_dir = getattr(self, "_plc_direction", 1.0)
            focus_dir = getattr(self, "_focus_direction", 1)
            wires, wire_y, plc_dir, focus_dir = self._collect_samples(
                wire_number=wire_number,
                length=length,
                start_time=start_time,
                wire_y=wire_y,
                wire_x=wire_x,
                plc_direction=plc_dir,
                focus_direction=focus_dir,
            )
            self._plc_direction = plc_dir
            self._focus_direction = focus_dir
        finally:
            self.stop_servo_loop()

        if wires is None:
            return

        result = self._generate_result(wires, wire_number, wire_x, wire_y)

        if result.tension == 0:
            print(f"measurement failed for wire number {wire_number}.")
        if not result.tension_pass:
            print(f"Tension failed for wire number {wire_number}.")
        ttf = time.time() - start_time
        print(
            f"Wire number {wire_number} has length {length * 1000:.1f}mm tension {result.tension:.1f}N frequency {result.frequency:.1f}Hz with confidence {result.confidence * 100:.1f}%.\n at {result.x},{result.y}\n"
            f"Took {ttf} seconds to finish."
        )
        result.ttf = ttf
        result.time = datetime.now()

        df = get_dataframe(self.config.data_path)
        row = {col: getattr(result, col, None) for col in EXPECTED_COLUMNS}
        if isinstance(row.get("time"), datetime):
            row["time"] = row["time"].isoformat()
        if isinstance(row.get("wires"), list):
            row["wires"] = str(row["wires"])
        df.loc[len(df)] = row
        update_dataframe(self.config.data_path, df)

        return result

    def load_tension_summary(
        self,
    ) -> tuple[list, list] | tuple[str, list, list]:
        try:
            df = pd.read_csv(self.config.data_path)
        except FileNotFoundError:
            return f"❌ File not found: {self.config.data_path}", [], []

        if "A" not in df.columns or "B" not in df.columns:
            return "⚠️ File missing required columns 'A' and 'B'", [], []

        # Convert columns to lists, preserving NaNs if present
        a_list = df["A"].tolist()
        b_list = df["B"].tolist()

        return a_list, b_list

    def close(self) -> None:
        """Stop any active audio streams used by the tensiometer."""
        try:
            import sounddevice as sd  # Local import to avoid mandatory dependency

            sd.stop()
        except Exception:
            pass<|MERGE_RESOLUTION|>--- conflicted
+++ resolved
@@ -311,23 +311,12 @@
         wiggle_start_time = time.time()
         current_wiggle = 0.1
         last_amplitude = None
-<<<<<<< HEAD
         measuring_timeout = self.config.measuring_duration
         while (time.time() - start_time) < measuring_timeout:
             if check_stop_event(self.stop_event, "tension measurement interrupted!"):
                 return None, wire_y
             record_duration = self.config.record_duration
-=======
-        measuring_timeout = 20  # seconds
-        _,starting_amplitude = self.record_audio_func(
-            duration=0.2, sample_rate=self.samplerate
-        )
-        self.goto_xy_func(wire_x, wire_y)
-        while (time.time() - start_time) < measuring_timeout:
-            if check_stop_event(self.stop_event, "tension measurement interrupted!"):
-                return None, wire_y
-            record_duration = .1 # seconds
->>>>>>> 7806fea8
+
             audio_sample,amplitude = self.record_audio_func(
 
                 duration=record_duration, sample_rate=self.samplerate

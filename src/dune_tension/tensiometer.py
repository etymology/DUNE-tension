--- conflicted
+++ resolved
@@ -29,11 +29,7 @@
     get_samples_dataframe,
     update_samples_dataframe,
 )
-<<<<<<< HEAD
-from dune_tension.results import TensionResult, RawSample, EXPECTED_COLUMNS
-=======
 from results import TensionResult, RawSample, EXPECTED_COLUMNS
->>>>>>> ab68e43b
 
 
 class Tensiometer:

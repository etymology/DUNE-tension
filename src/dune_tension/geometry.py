--- conflicted
+++ resolved
@@ -5,11 +5,8 @@
 COMB_SPACING = 1190
 Y_MIN = 200
 Y_MAX = 2460
-<<<<<<< HEAD
-X_MIN = 1000
-=======
+
 X_MIN = 1050
->>>>>>> be28b4cb
 X_MAX = 7000
 COMB_TOLERANCE = 300
 
@@ -52,18 +49,11 @@
     max_interval = -1
     best_t = 0  # default to original point
 
-<<<<<<< HEAD
-    for n in range(100):
-        # Generate forward and reverse candidates
-        x1, y1 = x + n * dx, y - n * dy
-        x2, y2 = x - n * dx, y + n * dy
-=======
     # Find the largest interval between consecutive t values
     for i in range(len(t_boundaries) - 1):
         t_left = t_boundaries[i]
         t_right = t_boundaries[i + 1]
         interval = t_right - t_left
->>>>>>> be28b4cb
 
         if interval > max_interval:
             max_interval = interval

import tkinter as tk
from tkinter import messagebox
import json
import os
from tensiometer import Tensiometer
from tensiometer_functions import make_config
from threading import Event, Thread
import time
from maestro import Controller, DummyController

try:
    from plc_io import (
        get_xy as _get_xy,
        goto_xy as _goto_xy,
        spoof_get_xy,
        spoof_goto_xy,
    )
except Exception:  # pragma: no cover - fallback for missing deps
    def _get_xy():
        return (0.0, 0.0)

    def _goto_xy(x, y):
        return True

    def spoof_get_xy():
        return (0.0, 0.0)

    def spoof_goto_xy(x, y):
        return True

state_file = "gui_state.json"
stop_event = Event()


class ServoController:
    def __init__(self, servo=None):
        self.servo = servo or Controller()
        self.servo.setRange(0, 4000, 8000)
        self.running = Event()
        self.dwell_time = 1.0

    def set_speed(self, val):
        self.servo.setSpeed(0, int(val))

    def set_accel(self, val):
        self.servo.setAccel(0, int(val))

    def set_dwell_time(self, val):
        self.dwell_time = float(val)

    def start_loop(self):
        if not self.running.is_set():
            self.running.set()
            Thread(target=self.run_loop, daemon=True).start()

    def stop_loop(self):
        self.running.clear()

    def run_loop(self):
        while self.running.is_set():
            self.servo.setTarget(0, 4000)
            while self.servo.isMoving(0) and self.running.is_set():
                time.sleep(0.01)
            self.servo.setTarget(0, 8000)
            while self.servo.isMoving(0) and self.running.is_set():
                time.sleep(0.01)
            time.sleep(self.dwell_time)


if os.environ.get("SPOOF_SERVO") or os.environ.get("SPOOF_AUDIO"):
    servo_controller = ServoController(servo=DummyController())
else:
    servo_controller = ServoController()

# Determine which PLC functions to use for manual movement
if os.environ.get("SPOOF_PLC") or os.environ.get("SPOOF_AUDIO"):
    _get_xy_func = spoof_get_xy
    _goto_xy_func = spoof_goto_xy
else:
    _get_xy_func = _get_xy
    _goto_xy_func = _goto_xy


def save_state():
    try:
        samples = int(entry_samples.get())
        conf = float(entry_confidence.get())
    except ValueError as e:
        print(f"{e}")
        samples = 3
        conf = 0.7

    state = {
        "apa_name": entry_apa.get(),
        "layer": layer_var.get(),
        "side": side_var.get(),
        "flipped": flipped_var.get(),
        "wire_number": entry_wire.get(),
        "wire_list": entry_wire_list.get(),
        "samples_per_wire": samples,
        "confidence_threshold": conf,
        "servo_speed": speed_slider.get(),
        "servo_accel": accel_slider.get(),
        "servo_dwell": dwell_slider.get(),
    }
    with open(state_file, "w") as f:
        json.dump(state, f)


def load_state():
    if os.path.exists(state_file):
        with open(state_file, "r") as f:
            state = json.load(f)
            entry_apa.insert(0, state.get("apa_name", ""))
            layer_var.set(state.get("layer", "X"))
            side_var.set(state.get("side", "A"))
            flipped_var.set(state.get("flipped", False))
            entry_wire.insert(0, state.get("wire_number", ""))
            entry_wire_list.insert(0, state.get("wire_list", ""))
            entry_samples.insert(0, str(state.get("samples_per_wire", 3)))
            entry_confidence.insert(0, str(state.get("confidence_threshold", 0.7)))
            speed_slider.set(state.get("servo_speed", 1))
            accel_slider.set(state.get("servo_accel", 1))
            dwell_slider.set(state.get("servo_dwell", 100))


def create_tensiometer():
    try:
        samples = int(entry_samples.get())
        if samples < 1:
            raise ValueError("Samples per wire must be ≥ 1")

        conf = float(entry_confidence.get())
        if not (0.0 <= conf <= 1.0):
            raise ValueError("Confidence threshold must be between 0.0 and 1.0")

    except ValueError as e:
        messagebox.showerror("Input Error", str(e))
        raise

    spoof_audio = bool(os.environ.get("SPOOF_AUDIO"))
    return Tensiometer(
        apa_name=entry_apa.get(),
        layer=layer_var.get(),
        side=side_var.get(),
        flipped=flipped_var.get(),
        spoof=spoof_audio,
        spoof_movement=bool(os.environ.get("SPOOF_PLC") or spoof_audio),
        stop_event=stop_event,
        samples_per_wire=samples,
        confidence_threshold=conf,
    )


def measure_calibrate():
    def run():
        stop_event.clear()
        servo_controller.start_loop()
        try:
            t = create_tensiometer()
            wire_number = int(entry_wire.get())
            save_state()
            t.measure_calibrate(wire_number)
            print("Done calibrating wire", wire_number)
        finally:
            servo_controller.stop_loop()
            stop_event.clear()

    Thread(target=run, daemon=True).start()


def measure_auto():
    def run():
        stop_event.clear()
        servo_controller.start_loop()
        try:
            t = create_tensiometer()
            save_state()
            t.measure_auto()
            print("Done measuring all wires")
        finally:
            servo_controller.stop_loop()
            stop_event.clear()

    Thread(target=run, daemon=True).start()


def measure_list():
    def run():
        stop_event.clear()
        servo_controller.start_loop()
        try:
            t = create_tensiometer()
            wire_list = [
                int(w.strip())
                for w in entry_wire_list.get().split(",")
                if w.strip().isdigit()
            ]
            save_state()
            print(f"Measuring wires: {wire_list}")
            t.measure_list(wire_list, preserve_order=False)
            print("Done measuring wires", wire_list)
        finally:
            servo_controller.stop_loop()
            stop_event.clear()

    Thread(target=run, daemon=True).start()


def interrupt():
    stop_event.set()
    servo_controller.stop_loop()


def monitor_tension_logs():
    """Check for updates to the tension data file and refresh logs."""
    config = make_config(
        apa_name=entry_apa.get(),
        layer=layer_var.get(),
        side=side_var.get(),
        flipped=flipped_var.get(),
    )

    path = config.data_path
    try:
        mtime = os.path.getmtime(path)
    except OSError:
        mtime = None

    if (
        monitor_tension_logs.last_path != path
        or monitor_tension_logs.last_mtime != mtime
    ):
        monitor_tension_logs.last_path = path
        monitor_tension_logs.last_mtime = mtime
        try:
            from analyze import update_tension_logs

            update_tension_logs(config)
            print(
                f"Updated tension logs for {config.apa_name} layer {config.layer}"
            )
        except Exception as exc:
            print(f"Failed to update logs: {exc}")

    root.after(10000, monitor_tension_logs)


monitor_tension_logs.last_path = ""
monitor_tension_logs.last_mtime = None


def manual_goto():
    """Move the winder to the X,Y position entered in :data:`entry_xy`."""
    text = entry_xy.get()
    try:
        x_str, y_str = text.split(",")
        x_val = float(x_str.strip())
        y_val = float(y_str.strip())
    except ValueError:
        print(f"Invalid coordinates: {text}")
        return
    _goto_xy_func(x_val, y_val)


def manual_increment(dx: float, dy: float):
    """Move the winder by 0.1 mm increments in the specified direction."""
    cur_x, cur_y = _get_xy_func()
<<<<<<< HEAD

    # Determine x-axis orientation based on side/flipped state
    if (side_var.get() == "A" and not flipped_var.get()) or (
        side_var.get() == "B" and flipped_var.get()
    ):
        x_sign = 1.0
    else:
        x_sign = -1.0

    _goto_xy_func(cur_x + x_sign * dx * 0.1, cur_y + dy * 0.1)
=======
    _goto_xy_func(cur_x + dx * 0.1, cur_y + dy * 0.1)
>>>>>>> 5d91cc8c


root = tk.Tk()
root.title("Tensiometer GUI")

# --- Layout Frames ---------------------------------------------------------
# The GUI is split into logical areas to make it easier to navigate.  "apa_frame"
# holds general information about the APA being measured.  "measure_frame"
# contains all measurement parameters and actions.  "servo_frame" groups the
# servo configuration widgets.  Finally, "bottom_frame" simply keeps the three
# main sections neatly stacked in the window.

bottom_frame = tk.Frame(root)
bottom_frame.grid(row=0, column=0, padx=10, pady=10)

apa_frame = tk.LabelFrame(bottom_frame, text="APA")
apa_frame.grid(row=0, column=0, sticky="ew", pady=5)

measure_frame = tk.LabelFrame(bottom_frame, text="Measurement")
measure_frame.grid(row=1, column=0, sticky="ew", pady=5)

servo_frame = tk.LabelFrame(bottom_frame, text="Servo")
servo_frame.grid(row=2, column=0, sticky="ew", pady=5)

# --- APA Info --------------------------------------------------------------
tk.Label(apa_frame, text="APA Name:").grid(row=0, column=0, sticky="e")
entry_apa = tk.Entry(apa_frame)
entry_apa.grid(row=0, column=1)

tk.Label(apa_frame, text="Layer:").grid(row=1, column=0, sticky="e")
layer_var = tk.StringVar(apa_frame)
layer_var.set("X")
tk.OptionMenu(apa_frame, layer_var, "X", "V", "U", "G").grid(row=1, column=1)

tk.Label(apa_frame, text="Side:").grid(row=2, column=0, sticky="e")
side_var = tk.StringVar(apa_frame)
side_var.set("A")
tk.OptionMenu(apa_frame, side_var, "A", "B").grid(row=2, column=1)

flipped_var = tk.BooleanVar()
tk.Checkbutton(apa_frame, text="Flipped", variable=flipped_var).grid(
    row=3, column=1, sticky="w"
)

# --- Measurement Parameters -----------------------------------------------
tk.Label(measure_frame, text="Samples per Wire (≥1):").grid(row=0, column=0, sticky="e")
entry_samples = tk.Entry(measure_frame)
entry_samples.grid(row=0, column=1)

tk.Label(measure_frame, text="Confidence Threshold (0.0–1.0):").grid(
    row=1, column=0, sticky="e"
)
entry_confidence = tk.Entry(measure_frame)
entry_confidence.grid(row=1, column=1)

tk.Label(measure_frame, text="Wire Number:").grid(row=2, column=0, sticky="e")
entry_wire = tk.Entry(measure_frame)
entry_wire.grid(row=2, column=1)
tk.Button(measure_frame, text="Calibrate", command=measure_calibrate).grid(
    row=2, column=2
)

tk.Label(measure_frame, text="Wire List:").grid(row=3, column=0, sticky="e")
entry_wire_list = tk.Entry(measure_frame)
entry_wire_list.grid(row=3, column=1)
tk.Button(measure_frame, text="Seek Wire(s)", command=measure_list).grid(
    row=3, column=2
)

tk.Button(measure_frame, text="Measure Auto", command=measure_auto).grid(
    row=4, column=0
)
tk.Button(measure_frame, text="Interrupt", command=interrupt).grid(row=4, column=1)

# --- Servo Parameters ------------------------------------------------------
tk.Label(servo_frame, text="Servo Speed (1–255):").grid(row=0, column=0, sticky="e")

speed_slider = tk.Scale(
    servo_frame,
    from_=1,
    to=255,
    orient=tk.HORIZONTAL,
    command=servo_controller.set_speed,
)
speed_slider.set(1)
speed_slider.grid(row=0, column=1)

tk.Label(servo_frame, text="Servo Acceleration (1–255):").grid(
    row=1, column=0, sticky="e"
)

accel_slider = tk.Scale(
    servo_frame,
    from_=1,
    to=255,
    orient=tk.HORIZONTAL,
    command=servo_controller.set_accel,
)
accel_slider.set(1)
accel_slider.grid(row=1, column=1)

tk.Label(servo_frame, text="Dwell Time (0.00–2.00s):").grid(row=2, column=0, sticky="e")

dwell_slider = tk.Scale(
    servo_frame,
    from_=0,
    to=200,
    orient=tk.HORIZONTAL,
    command=lambda val: servo_controller.set_dwell_time(float(val) / 100),
)
dwell_slider.set(100)
dwell_slider.grid(row=2, column=1)

# --- Manual Move -----------------------------------------------------------
manual_move_frame = tk.LabelFrame(bottom_frame, text="Manual Move")
manual_move_frame.grid(row=3, column=0, sticky="ew", pady=5)

tk.Label(manual_move_frame, text="X,Y:").grid(row=0, column=0, sticky="e")
entry_xy = tk.Entry(manual_move_frame)
entry_xy.grid(row=0, column=1)
tk.Button(manual_move_frame, text="Go", command=manual_goto).grid(row=0, column=2)

pad_frame = tk.Frame(manual_move_frame)
pad_frame.grid(row=1, column=0, columnspan=3)

btn_specs = [
<<<<<<< HEAD
    ("\u2196", -1, 1, 0, 0),
    ("\u2191", 0, 1, 0, 1),
    ("\u2197", 1, 1, 0, 2),
    ("\u2190", -1, 0, 1, 0),
    ("\u2192", 1, 0, 1, 2),
    ("\u2199", -1, -1, 2, 0),
    ("\u2193", 0, -1, 2, 1),
    ("\u2198", 1, -1, 2, 2),
=======
    ("\u2196", -1, -1, 0, 0),
    ("\u2191", 0, -1, 0, 1),
    ("\u2197", 1, -1, 0, 2),
    ("\u2190", -1, 0, 1, 0),
    ("\u2192", 1, 0, 1, 2),
    ("\u2199", -1, 1, 2, 0),
    ("\u2193", 0, 1, 2, 1),
    ("\u2198", 1, 1, 2, 2),
>>>>>>> 5d91cc8c
]
for label, dx, dy, r, c in btn_specs:
    tk.Button(
        pad_frame,
        text=label,
        command=lambda dx=dx, dy=dy: manual_increment(dx, dy),
        width=2,
    ).grid(row=r, column=c)


load_state()
root.after(1000, monitor_tension_logs)
root.mainloop()<|MERGE_RESOLUTION|>--- conflicted
+++ resolved
@@ -266,7 +266,6 @@
 def manual_increment(dx: float, dy: float):
     """Move the winder by 0.1 mm increments in the specified direction."""
     cur_x, cur_y = _get_xy_func()
-<<<<<<< HEAD
 
     # Determine x-axis orientation based on side/flipped state
     if (side_var.get() == "A" and not flipped_var.get()) or (
@@ -277,9 +276,6 @@
         x_sign = -1.0
 
     _goto_xy_func(cur_x + x_sign * dx * 0.1, cur_y + dy * 0.1)
-=======
-    _goto_xy_func(cur_x + dx * 0.1, cur_y + dy * 0.1)
->>>>>>> 5d91cc8c
 
 
 root = tk.Tk()
@@ -406,7 +402,6 @@
 pad_frame.grid(row=1, column=0, columnspan=3)
 
 btn_specs = [
-<<<<<<< HEAD
     ("\u2196", -1, 1, 0, 0),
     ("\u2191", 0, 1, 0, 1),
     ("\u2197", 1, 1, 0, 2),
@@ -415,16 +410,7 @@
     ("\u2199", -1, -1, 2, 0),
     ("\u2193", 0, -1, 2, 1),
     ("\u2198", 1, -1, 2, 2),
-=======
-    ("\u2196", -1, -1, 0, 0),
-    ("\u2191", 0, -1, 0, 1),
-    ("\u2197", 1, -1, 0, 2),
-    ("\u2190", -1, 0, 1, 0),
-    ("\u2192", 1, 0, 1, 2),
-    ("\u2199", -1, 1, 2, 0),
-    ("\u2193", 0, 1, 2, 1),
-    ("\u2198", 1, 1, 2, 2),
->>>>>>> 5d91cc8c
+
 ]
 for label, dx, dy, r, c in btn_specs:
     tk.Button(

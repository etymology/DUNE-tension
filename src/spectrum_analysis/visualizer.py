--- conflicted
+++ resolved
@@ -12,18 +12,12 @@
 from audio_sources import AudioSource
 from utils import dbfs, hann_window
 
-<<<<<<< HEAD
-from .audio_processing import (
+from audio_processing import (
     NoiseProfile,
     apply_noise_filter,
     compute_noise_profile,
 )
-from .pitch_compare_config import PitchCompareConfig
-=======
-from audio_processing import NoiseProfile, compute_noise_profile, subtract_noise
 from pitch_compare_config import PitchCompareConfig
->>>>>>> e94fd0e1
-
 
 @dataclass
 class SpectrogramConfig:

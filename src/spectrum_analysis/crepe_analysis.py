"""Helpers for working with CREPE activations."""

from __future__ import annotations

from typing import Optional, Tuple, TYPE_CHECKING

import numpy as np
from numpy.lib.stride_tricks import as_strided

from audio_processing import determine_window_and_hop

CREPE_FRAME_TARGET_RMS = 0.5

try:  # Optional dependency - heavy ML models
    import crepe  # type: ignore
except Exception:  # pragma: no cover - dependency may be absent
    crepe = None  # type: ignore

if TYPE_CHECKING:  # pragma: no cover - only for type checking
    from compare_pitch_cli import PitchCompareConfig


def compute_crepe_activation(
    audio: np.ndarray,
    cfg: "PitchCompareConfig",
    sr_augment_factor: Optional[float] = None,
) -> Optional[Tuple[np.ndarray, np.ndarray]]:
    """Compute CREPE activations for a signal, with optional preprocessing augment of sample rate."""

    if crepe is None:
        print("[WARN] crepe is not installed; skipping CREPE activation plot.")
        return None

    crepe_sr = (
        cfg.sample_rate
        if sr_augment_factor is None
        else cfg.sample_rate * sr_augment_factor
    )
    if not np.isfinite(crepe_sr) or crepe_sr <= 0:
        raise ValueError("CREPE sample rate must be positive and finite.")

    window_samples, hop_samples = determine_window_and_hop(cfg, len(audio))
    if cfg.crepe_step_size_ms is not None:
        step_ms = float(cfg.crepe_step_size_ms)
    else:
        step_sec = hop_samples / crepe_sr
        step_ms = max(step_sec * 1000.0, 1.0)

    min_overlap = float(np.clip(cfg.min_window_overlap, 0.0, 0.999))
    max_step_fraction = max(1.0 - min_overlap, 0.0)
    max_step_ms = max((window_samples * max_step_fraction) / crepe_sr * 1000.0, 1.0)
    step_ms = float(np.clip(step_ms, 1.0, max_step_ms))

    activation = _get_activation_with_frame_gain(
        audio,
        int(round(crepe_sr)),
        model_capacity=cfg.crepe_model_capacity,
        center=True,
        step_size=int(round(step_ms)),
        verbose=True,
    )

    if sr_augment_factor is not None and sr_augment_factor != 1.0:
        activation = _reverse_sr_augment(activation, sr_augment_factor)

    frame_count = activation.shape[0]
    crepe_times = np.arange(frame_count) * step_ms / 1000.0
    if sr_augment_factor is not None:
        crepe_times = crepe_times * sr_augment_factor
    return (
        np.asarray(crepe_times, dtype=np.float32),
        np.asarray(activation, dtype=np.float32),
    )


def _reverse_sr_augment(activation: np.ndarray, sr_augment_factor: float) -> np.ndarray:
    """Shift CREPE activation bins to account for scaled sample rate."""

    num_bins = activation.shape[1]
    bin_shift = int(round(-np.log2(sr_augment_factor) * 60.0))
    if abs(bin_shift) < num_bins:
        if bin_shift > 0:
            activation = np.pad(activation, ((0, 0), (bin_shift, 0)), mode="constant")[
                :, :num_bins
            ]
        elif bin_shift < 0:
            activation = np.pad(activation, ((0, 0), (0, -bin_shift)), mode="constant")[
                :, -bin_shift:
            ]
    else:
        activation = np.zeros_like(activation)
    return activation


<<<<<<< HEAD
def activation_to_frequency_and_confidence(
    activation: np.ndarray,
) -> Tuple[float, float]:
    """Return fundamental frequency and confidence summary for an activation map."""
=======
def activation_to_frequency_confidence(
    activation: np.ndarray,
    times: np.ndarray,
    freq_axis: Optional[np.ndarray] = None,
) -> Tuple[float, float]:
    """Return fundamental frequency and time-weighted confidence for an activation map.

    Parameters
    ----------
    activation:
        A two-dimensional array of CREPE activations with shape ``(T, F)`` where ``T`` is
        the number of frames and ``F`` is the number of frequency bins.
    times:
        A one-dimensional array of time centers for each activation frame with shape
        ``(T,)``. Durations are computed from adjacent time differences with the final
        frame assigned the same duration as the previous interval.
    freq_axis:
        Optional frequency bin centers with shape ``(F,)`` used to compute a weighted
        average when the CREPE dependency is unavailable.
    """
>>>>>>> 5395de63

    if activation.size == 0:
        return float("nan"), float("nan")

    times = np.asarray(times, dtype=np.float64)
    if times.ndim != 1 or times.size != activation.shape[0]:
        return float("nan"), float("nan")

<<<<<<< HEAD
    voiced_mask = activation.max(axis=1) > 0.5
    if not np.any(voiced_mask):
        return float("nan"), float("nan")

    average_activations = activation[voiced_mask].mean(axis=0, keepdims=True)
    cents = to_local_average_cents(average_activations)
    frequency = 10 * 2 ** (cents / 1200.0)
    # Confidence is the maximum average activation
    confidence = float(np.max(average_activations))
=======
    if times.size == 0:
        return float("nan"), float("nan")

    durations = np.zeros_like(times, dtype=np.float64)
    if times.size > 1:
        frame_intervals = np.diff(times)
        # Use the previous interval for the final frame to approximate its duration.
        durations[:-1] = frame_intervals
        durations[-1] = frame_intervals[-1]
    else:
        durations[0] = 0.0

    durations = np.clip(durations, 0.0, None)

    voiced_mask = (activation.max(axis=1) > 0) & (durations > 0)
    if not np.any(voiced_mask):
        return float("nan"), float("nan")

    valid_durations = durations[voiced_mask]
    weighted_activation = activation[voiced_mask] * valid_durations[:, np.newaxis]
    total_duration = float(valid_durations.sum())
    if total_duration <= 0.0:
        return float("nan"), float("nan")

    average_activations = (
        np.sum(weighted_activation, axis=0, keepdims=True) / total_duration
    )

    if crepe is not None:
        cents = crepe.core.to_local_average_cents(average_activations)
        frequency = 10 * 2 ** (cents / 1200.0)
        freq_value = float(np.squeeze(frequency))
    elif freq_axis is not None:
        freq_axis = np.asarray(freq_axis, dtype=np.float64)
        if freq_axis.ndim != 1 or freq_axis.size != activation.shape[1]:
            freq_value = float("nan")
        else:
            activation_sum = float(np.sum(average_activations))
            if activation_sum <= 0.0:
                freq_value = float("nan")
            else:
                freq_value = float(
                    np.dot(freq_axis, average_activations.ravel()) / activation_sum
                )
    else:
        freq_value = float("nan")
>>>>>>> 5395de63

    frame_confidences = activation[voiced_mask].max(axis=1)
    conf_value = float(np.dot(frame_confidences, valid_durations))
    return freq_value, conf_value

def to_local_average_cents(salience, center=None):
    """
    find the weighted average cents near the argmax bin
    """

    cents_mapping = np.linspace(0, 7180, 360) + 1997.3794084376191

    half_window_size = 10
    if salience.ndim == 1:
        if center is None:
            center = int(np.argmax(salience))
        start = max(0, center - half_window_size)
        end = min(len(salience), center + half_window_size + 1)
        salience = salience[start:end]
        product_sum = np.sum(salience * cents_mapping[start:end])
        weight_sum = np.sum(salience)
        return product_sum / weight_sum
    if salience.ndim == 2:
        return np.array(
            [to_local_average_cents(salience[i, :]) for i in range(salience.shape[0])]
        )

    raise Exception("label should be either 1d or 2d ndarray")


def crepe_frequency_axis(num_bins: int) -> np.ndarray:
    """Return the frequency axis (Hz) for CREPE activations."""

    base_freq = 32.703195662574764  # C1 in Hz; matches CREPE/PESTO documentation
    bins_per_octave = 60.0  # 20 cents per bin
    return base_freq * (2.0 ** (np.arange(num_bins) / bins_per_octave))


def _get_activation_with_frame_gain(
    audio: np.ndarray,
    sr: int,
    *,
    model_capacity: str = "full",
    center: bool = True,
    step_size: int = 10,
    verbose: int = 1,
    target_rms: float = CREPE_FRAME_TARGET_RMS,
) -> np.ndarray:
    """Copy of :func:`crepe.core.get_activation` with per-frame RMS gain."""

    if crepe is None:  # pragma: no cover - handled by caller
        raise RuntimeError("CREPE is not available")

    model = crepe.core.build_and_load_model(model_capacity)
    model_srate = crepe.core.model_srate

    if audio.ndim == 2:
        audio = audio.mean(axis=1)
    audio = audio.astype(np.float32)

    if sr != model_srate:
        from resampy import resample  # type: ignore

        audio = resample(audio, sr, model_srate)
        sr = model_srate

    if center:
        audio = np.pad(audio, 512, mode="constant", constant_values=0)

    hop_length = int(model_srate * step_size / 1000)
    n_frames = 1 + int((len(audio) - 1024) / hop_length)
    frames = as_strided(
        audio,
        shape=(1024, n_frames),
        strides=(audio.itemsize, hop_length * audio.itemsize),
    )
    frames = frames.transpose().copy()

    frame_means = np.mean(frames, axis=1, keepdims=True)
    frames -= frame_means
    frame_stds = np.std(frames, axis=1, keepdims=True)
    frame_stds = np.clip(frame_stds, 1e-8, None)
    frames /= frame_stds

    if target_rms > 0.0:
        frames *= np.float32(target_rms)

    frames = np.asarray(frames, dtype=np.float32)

    return model.predict(frames, verbose=verbose)<|MERGE_RESOLUTION|>--- conflicted
+++ resolved
@@ -92,12 +92,6 @@
     return activation
 
 
-<<<<<<< HEAD
-def activation_to_frequency_and_confidence(
-    activation: np.ndarray,
-) -> Tuple[float, float]:
-    """Return fundamental frequency and confidence summary for an activation map."""
-=======
 def activation_to_frequency_confidence(
     activation: np.ndarray,
     times: np.ndarray,
@@ -118,7 +112,6 @@
         Optional frequency bin centers with shape ``(F,)`` used to compute a weighted
         average when the CREPE dependency is unavailable.
     """
->>>>>>> 5395de63
 
     if activation.size == 0:
         return float("nan"), float("nan")
@@ -127,17 +120,6 @@
     if times.ndim != 1 or times.size != activation.shape[0]:
         return float("nan"), float("nan")
 
-<<<<<<< HEAD
-    voiced_mask = activation.max(axis=1) > 0.5
-    if not np.any(voiced_mask):
-        return float("nan"), float("nan")
-
-    average_activations = activation[voiced_mask].mean(axis=0, keepdims=True)
-    cents = to_local_average_cents(average_activations)
-    frequency = 10 * 2 ** (cents / 1200.0)
-    # Confidence is the maximum average activation
-    confidence = float(np.max(average_activations))
-=======
     if times.size == 0:
         return float("nan"), float("nan")
 
@@ -184,11 +166,11 @@
                 )
     else:
         freq_value = float("nan")
->>>>>>> 5395de63
 
     frame_confidences = activation[voiced_mask].max(axis=1)
     conf_value = float(np.dot(frame_confidences, valid_durations))
     return freq_value, conf_value
+
 
 def to_local_average_cents(salience, center=None):
     """

--- conflicted
+++ resolved
@@ -373,7 +373,6 @@
     else:
         freq_limit = freqs[min(freq_idx + 1, freqs.size - 1)]
 
-<<<<<<< HEAD
     min_time = float(times[0])
     max_time = float(times[-1]) if times.size else min_time
     base_left = min_time
@@ -430,16 +429,7 @@
     return expanded_lower, expanded_upper
 
 
-=======
-    x_limits = (times[0], max(time_limit, times[0]))
-    y_limits = (
-        min_frequency,
-        float(np.clip(freq_limit, min_frequency, max_frequency)),
-    )
-    return x_limits, y_limits
-
-
->>>>>>> ac9563a7
+
 def _activation_summary_label(activation: np.ndarray) -> str:
     freq_value, conf_value = activation_to_frequency_confidence(activation)
     if not np.isfinite(freq_value) or not np.isfinite(conf_value):

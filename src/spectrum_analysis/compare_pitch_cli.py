"""CLI for recording audio and comparing pitch detection methods."""

from __future__ import annotations

import argparse
import dataclasses
import datetime as _dt
import json
from pathlib import Path
from typing import Any, Dict, Iterable, List, Optional, Tuple

import matplotlib.pyplot as plt
from matplotlib.axes import Axes
from matplotlib.figure import Figure
from matplotlib.gridspec import GridSpec
import numpy as np

from audio_sources import MicSource, sd

from audio_processing import (
    compute_noise_profile,
    compute_spectrogram,
    determine_window_and_hop,
    load_audio,
    subtract_noise,
)
from crepe_analysis import (
    compute_crepe_activation,
    crepe_frequency_axis,
    activation_to_frequency_and_confidence,
)

CREPE_FRAME_TARGET_RMS = 1
CREPE_IDEAL_PITCH = 600.0  # Hz


def _sr_augment_factor(expected_pitch: Optional[float], *, warn: bool = True) -> float:
    if expected_pitch is None:
        return 1.0
    if not np.isfinite(expected_pitch) or expected_pitch <= 0:
        if warn:
            print("[WARN] Invalid expected f0; defaulting augment factor to 1.0.")
        return 1.0
    return CREPE_IDEAL_PITCH / float(expected_pitch)


def get_activations(
    audio: np.ndarray,
    sample_rate: int,
    expected_pitch: Optional[float] = None,
    *,
    cfg: Optional[PitchCompareConfig] = None,
) -> Optional[Tuple[np.ndarray, np.ndarray, np.ndarray]]:
    """Return CREPE frequency axis, frame times, and activation map.

    Parameters
    ----------
    audio:
        Audio samples as a one-dimensional ``np.ndarray``.
    sample_rate:
        Sample rate associated with ``audio``.
    expected_pitch:
        Optional expected fundamental frequency used to derive the CREPE sample
        rate augmentation factor.
    cfg:
        Optional :class:`PitchCompareConfig` providing CREPE configuration
        details. If omitted, a default configuration is used with the provided
        ``sample_rate`` and ``expected_pitch`` values.

    Returns
    -------
    Optional[Tuple[np.ndarray, np.ndarray, np.ndarray]]
        ``(times, frequencies, activation)`` where ``times`` has shape ``(T,)``,
        ``frequencies`` has shape ``(F,)`` and ``activation`` has shape
        ``(F, T)``. Returns ``None`` when CREPE activations are unavailable.
    """

    if audio.ndim != 1:
        audio = np.asarray(audio, dtype=np.float32).reshape(-1)
    else:
        audio = np.asarray(audio, dtype=np.float32)

    base_cfg = cfg if cfg is not None else PitchCompareConfig()
    local_cfg = dataclasses.replace(
        base_cfg,
        sample_rate=int(sample_rate),
        expected_f0=expected_pitch,
    )

    sr_factor = _sr_augment_factor(expected_pitch, warn=True)
    crepe_result = compute_crepe_activation(
        audio,
        local_cfg,
        sr_augment_factor=sr_factor,
    )
    if crepe_result is None:
        return None

    times, activation = crepe_result
    freq_axis = crepe_frequency_axis(activation.shape[1])
    activation_ft = activation.T
    return (
        np.asarray(times, dtype=np.float32),
        np.asarray(freq_axis, dtype=np.float32),
        np.asarray(activation_ft, dtype=np.float32),
    )


@dataclasses.dataclass
class PitchCompareConfig:
    """Configuration loaded from JSON for pitch comparison runs."""

    sample_rate: int = 44100
    noise_duration: float = 2.0
    snr_threshold_db: float = 3.0
    min_frequency: float = 55.0
    max_frequency: float = 2000.0
    min_oscillations_per_window: float = 20.0
    min_window_overlap: float = 0.8
    idle_timeout: float = 1.0
    max_record_seconds: float = 30.0
    input_mode: str = "mic"
    input_audio_path: Optional[str] = None
    noise_audio_path: Optional[str] = None
    output_directory: str = "data"
    show_plots: bool = True
    crepe_model_capacity: str = "full"
    crepe_step_size_ms: Optional[float] = None
    over_subtraction: float = 1.0  # Noise reduction factor
    expected_f0: Optional[float] = (
        None  # Expected fundamental frequency for CREPE scaling
    )
    crepe_activation_coverage: float = 0.9

    @staticmethod
    def from_dict(raw: Dict[str, Any]) -> "PitchCompareConfig":
        normalized = dict(raw)

        if "expected_f0" not in normalized and "sr_augment_factor" in normalized:
            try:
                sr_factor = float(normalized["sr_augment_factor"])
            except (TypeError, ValueError):
                sr_factor = float("nan")
            if np.isfinite(sr_factor) and sr_factor > 0:
                normalized["expected_f0"] = 1000.0 / sr_factor

        known = {f.name for f in dataclasses.fields(PitchCompareConfig)}
        filtered = {k: v for k, v in normalized.items() if k in known}
        return PitchCompareConfig(**filtered)


def load_config(path: Path) -> PitchCompareConfig:
    data = json.loads(path.read_text())
    return PitchCompareConfig.from_dict(data)


def ensure_output_dir(path: Path) -> None:
    path.mkdir(parents=True, exist_ok=True)


def record_noise_sample(cfg: PitchCompareConfig) -> np.ndarray:
    duration_samples = int(cfg.noise_duration * cfg.sample_rate)

    if cfg.input_mode == "file" and cfg.noise_audio_path:
        noise, sr = load_audio(Path(cfg.noise_audio_path), cfg.sample_rate)
        if len(noise) > duration_samples:
            return noise[:duration_samples]
        if len(noise) < duration_samples:
            pad = duration_samples - len(noise)
            return np.pad(noise, (0, pad), mode="edge")
        return noise

    if cfg.input_mode == "file":
        if cfg.input_audio_path is None:
            raise ValueError(
                "input_audio_path must be provided when input_mode is 'file'"
            )
        audio, _ = load_audio(Path(cfg.input_audio_path), cfg.sample_rate)
        return audio[:duration_samples]

    if sd is None:
        raise RuntimeError(
            "sounddevice is required for microphone recording but is not available."
        )

    print(f"[INFO] Recording {cfg.noise_duration:.1f}s of background noise...")
    noise = sd.rec(
        duration_samples, samplerate=cfg.sample_rate, channels=1, dtype="float32"
    )
    sd.wait()
    return np.squeeze(noise).astype(np.float32)


def acquire_audio(cfg: PitchCompareConfig, noise_rms: float) -> np.ndarray:
    if cfg.input_mode == "file":
        if cfg.input_audio_path is None:
            raise ValueError(
                "input_audio_path must be provided when input_mode is 'file'"
            )
        audio, _ = load_audio(Path(cfg.input_audio_path), cfg.sample_rate)
        return audio

    _, hop = determine_window_and_hop(cfg)
    source = MicSource(cfg.sample_rate, hop)
    source.start()
    print("[INFO] Listening for audio events...")
    snr_threshold = 10 ** (cfg.snr_threshold_db / 20.0)
    collected: list[np.ndarray] = []
    above = False
    idle_samples = 0
    idle_limit = int(cfg.idle_timeout * cfg.sample_rate)
    max_samples = int(cfg.max_record_seconds * cfg.sample_rate)
    collected_samples = 0

    try:
        while collected_samples < max_samples:
            chunk = source.read()
            if chunk.size == 0:
                continue

            chunk_rms = np.sqrt(np.mean(np.square(chunk)) + 1e-12)
            ratio = chunk_rms / (noise_rms + 1e-12)

            if ratio >= snr_threshold:
                above = True
                idle_samples = 0
                collected.append(chunk)
                collected_samples += len(chunk)
            elif above:
                idle_samples += len(chunk)
                collected.append(chunk)
                collected_samples += len(chunk)
                if idle_samples >= idle_limit:
                    print("[INFO] Recording stopped (signal below threshold).")
                    break
        else:
            print("[WARN] Max recording length reached.")
    finally:
        source.stop()

    if not collected:
        raise RuntimeError("No audio captured above the SNR threshold.")

    return np.concatenate(collected).astype(np.float32)


def plot_results(
    timestamp: str,
    audio: np.ndarray,
    freqs: np.ndarray,
    times: np.ndarray,
    power: Optional[np.ndarray],
    crepe_results: List[
        Tuple[str, Optional[Tuple[np.ndarray, np.ndarray, np.ndarray]]]
    ],
    cfg: PitchCompareConfig,
    output_dir: Path,
) -> None:
    fig = plt.figure(figsize=(14, 8))
    grid = fig.add_gridspec(3, 2, height_ratios=[1.0, 1.0, 1.0])

    _add_waveform_plot(fig, grid[0, :], audio, cfg)
    _add_spectrogram_plot(fig, grid[1, :], freqs, times, power, cfg)
    _populate_crepe_axes(fig, grid, 2, crepe_results, cfg)

    fig.tight_layout(rect=(0, 0, 0.92, 1))
    fig_path = output_dir / f"{timestamp}_comparison.png"
    fig.savefig(fig_path, dpi=150)
    if cfg.show_plots:
        plt.show()
    else:
        plt.close(fig)


def _add_waveform_plot(
    fig: Figure, location: slice, audio: np.ndarray, cfg: PitchCompareConfig
) -> Axes:
    ax = fig.add_subplot(location)
    t = np.arange(len(audio)) / cfg.sample_rate if len(audio) else np.array([0.0])
    ax.plot(t, audio)
    ax.set_title("Waveform")
    ax.set_xlim(t[0], t[-1] if len(t) else 1.0)
    ax.set_xlabel("Time (s)")
    ax.set_ylabel("Amplitude")
    return ax


def _add_spectrogram_plot(
    fig: Figure,
    location: slice,
    freqs: np.ndarray,
    times: np.ndarray,
    power: Optional[np.ndarray],
    cfg: PitchCompareConfig,
) -> Axes:
    ax = fig.add_subplot(location)
    if power is None:
        ax.text(
            0.5,
            0.5,
            "Spectrogram unavailable.",
            ha="center",
            va="center",
            transform=ax.transAxes,
        )
    else:
        mesh = ax.pcolormesh(
            times,
            freqs,
            10 * np.log10(np.asarray(power, dtype=float) + 1e-12),
            shading="gouraud",
            cmap="magma",
        )
        fig.colorbar(mesh, ax=ax, label="Power (dB)")
    ax.set_ylim(cfg.min_frequency, cfg.max_frequency)
    ax.set_ylabel("Frequency (Hz)")
    if cfg.input_mode == "file":
        title = "Spectrogram"
    else:
        title = "Spectrogram (Noise-Reduced)"
    ax.set_title(title)
    return ax


def _populate_crepe_axes(
    fig: Figure,
    grid: GridSpec,
    row: int,
    crepe_results: List[
        Tuple[str, Optional[Tuple[np.ndarray, np.ndarray, np.ndarray]]]
    ],
    cfg: PitchCompareConfig,
) -> None:
    axes = [fig.add_subplot(grid[row, col]) for col in range(2)]
    for idx, ax in enumerate(axes):
        label, result = ("", None)
        if idx < len(crepe_results):
            label, result = crepe_results[idx]
        _render_crepe_axis(fig, ax, label, result, cfg)


def _render_crepe_axis(
    fig: Figure,
    ax: Axes,
    label: str,
    result: Optional[Tuple[np.ndarray, np.ndarray, np.ndarray]],
    cfg: PitchCompareConfig,
) -> None:
    x_limits: Optional[Tuple[float, float]] = None
    y_limits: Optional[Tuple[float, float]] = None
    if result is not None:
        crepe_times, freq_axis, crepe_act = result
        mask = (freq_axis >= cfg.min_frequency) & (freq_axis <= cfg.max_frequency)
        if mask.any():
            coverage = getattr(cfg, "crepe_activation_coverage", 0.9)
            if not np.isfinite(coverage):
                coverage = 1.0
            coverage = float(np.clip(coverage, 0.0, 1.0))
            mesh = ax.pcolormesh(
                crepe_times,
                freq_axis[mask],
                crepe_act[mask, :],
                shading="nearest",
                cmap="viridis",
            )
            fig.colorbar(mesh, ax=ax, label="Activation")

            masked_activation = crepe_act.T[:, mask]
            freq_values = freq_axis[mask]
            limits = _compute_crepe_crop_limits(
                crepe_times,
                freq_values,
                masked_activation,
                coverage,
                cfg.min_frequency,
                cfg.max_frequency,
            )
            if limits is not None:
                x_limits, y_limits = limits
        else:
            ax.text(
                0.5,
                0.5,
                "No activation bins within frequency range.",
                ha="center",
                va="center",
                transform=ax.transAxes,
            )

        if x_limits is None and crepe_times.size:
            x_limits = (crepe_times[0], crepe_times[-1])
        if y_limits is None:
            y_limits = (cfg.min_frequency, cfg.max_frequency)

        legend_label = _activation_summary_label(crepe_times, freq_axis, crepe_act.T)
        ax.text(
            1.02,
            0.0,
            legend_label,
            transform=ax.transAxes,
            ha="left",
            va="bottom",
            bbox={
                "boxstyle": "round,pad=0.4",
                "facecolor": "white",
                "edgecolor": "lightgray",
                "alpha": 0.9,
            },
        )
    else:
        ax.text(
            0.5,
            0.5,
            "CREPE activation unavailable.",
            ha="center",
            va="center",
            transform=ax.transAxes,
        )
        y_limits = (cfg.min_frequency, cfg.max_frequency)

    if x_limits is not None:
        ax.set_xlim(*x_limits)
    if y_limits is not None:
        ax.set_ylim(*y_limits)
    ax.set_ylabel("Frequency (Hz)")
    ax.set_xlabel("Time (s)")
    ax.set_title(label or "CREPE Activation")


def _compute_crepe_crop_limits(
    times: np.ndarray,
    freqs: np.ndarray,
    activation: np.ndarray,
    coverage: float,
    min_frequency: float,
    max_frequency: float,
) -> Optional[Tuple[Tuple[float, float], Tuple[float, float]]]:
    if activation.size == 0 or times.size == 0 or freqs.size == 0:
        return None

    coverage = float(np.clip(coverage, 0.0, 1.0))
    positive_activation = np.where(activation > 0.0, activation, 0.0)
    total_activation = float(positive_activation.sum())
    if total_activation <= 0.0 or coverage <= 0.0:
        return None

    min_time = float(times[0])
    max_time = float(times[-1]) if times.size else min_time
    min_freq = float(min_frequency)
    max_freq = float(max_frequency)

    if coverage >= 1.0:
        return (min_time, max_time), (min_freq, max_freq)

    cumulative = np.cumsum(np.cumsum(positive_activation, axis=0), axis=1)
    target = coverage * total_activation
    coverage_mask = cumulative >= target
    if not coverage_mask.any():
        return None

    candidate_indices = np.argwhere(coverage_mask)
    areas = (candidate_indices[:, 0] + 1) * (candidate_indices[:, 1] + 1)
    min_area = np.min(areas)
    smallest = candidate_indices[areas == min_area]
    order = np.lexsort((smallest[:, 1], smallest[:, 0]))
    best_idx = smallest[order[0]]
    time_idx = int(best_idx[0])
    freq_idx = int(best_idx[1])

    if times.size == 1:
        time_limit = float(times[0])
    else:
        time_limit = float(times[min(time_idx + 1, times.size - 1)])

    if freqs.size == 1:
        freq_limit = float(freqs[0])
    else:
        freq_limit = float(freqs[min(freq_idx + 1, freqs.size - 1)])

    time_limit = float(np.clip(time_limit, min_time, max_time))
    freq_limit = float(np.clip(freq_limit, min_freq, max_freq))

    if time_limit <= min_time and times.size > 1:
        time_limit = float(times[1])
    if freq_limit <= min_freq and freqs.size > 1:
        freq_limit = float(freqs[1])

    return (min_time, time_limit), (min_freq, freq_limit)


<<<<<<< HEAD
def _activation_summary_label(activation: np.ndarray) -> str:
    freq_value, conf_value = activation_to_frequency_and_confidence(activation)
=======
def _activation_summary_label(
    times: np.ndarray, freq_axis: np.ndarray, activation: np.ndarray
) -> str:
    freq_value, conf_value = activation_to_frequency_confidence(
        activation, times, freq_axis
    )
>>>>>>> 5395de63
    if not np.isfinite(freq_value) or not np.isfinite(conf_value):
        return "Fundamental: N/A\nConfidence: N/A"
    return f"Fundamental: {freq_value:.2f} Hz\nConfidence: {conf_value:.3f}"


def find_activation_clusters(
    freqs: np.ndarray,
    times: np.ndarray,
    activation: np.ndarray,
) -> list[tuple[float, float]]:
    """Identify activation clusters and rank them by volume.

    Parameters
    ----------
    freqs:
        Frequency bin centers with shape ``(F,)``.
    times:
        Time bin centers with shape ``(T,)``.
    activation:
        Activation magnitudes with shape ``(F, T)``.

    Returns
    -------
    list[tuple[float, float]]
        A list of ``(average_frequency, volume)`` pairs sorted by descending
        volume. The ``average_frequency`` is the activation-weighted time
        average of the frequency for the cluster and ``volume`` is calculated as
        the integral of the activation over time using the frame durations.
    """

    freqs = np.asarray(freqs, dtype=float)
    times = np.asarray(times, dtype=float)
    activation = np.asarray(activation, dtype=float)

    if freqs.ndim != 1 or times.ndim != 1:
        raise ValueError("`freqs` and `times` must be one-dimensional arrays.")

    if activation.shape != (freqs.size, times.size):
        raise ValueError(
            "`activation` must have shape (freqs.size, times.size).",
        )

    if activation.size == 0:
        return []

    if times.size == 1:
        frame_durations = np.array([1.0], dtype=float)
    else:
        frame_steps = np.diff(times)
        if np.any(frame_steps <= 0.0):
            raise ValueError("`times` must be strictly increasing.")
        frame_durations = np.concatenate([frame_steps, frame_steps[-1:]])
        frame_durations = frame_durations.astype(float, copy=False)

    positive_mask = activation > 0.0
    if not positive_mask.any():
        return []

    visited = np.zeros_like(positive_mask, dtype=bool)
    clusters: list[tuple[float, float]] = []

    freq_values = freqs.reshape(-1, 1)

    for freq_idx in range(freqs.size):
        for time_idx in range(times.size):
            if not positive_mask[freq_idx, time_idx] or visited[freq_idx, time_idx]:
                continue

            stack = [(freq_idx, time_idx)]
            visited[freq_idx, time_idx] = True

            volume = 0.0
            freq_weight = 0.0

            while stack:
                f_idx, t_idx = stack.pop()
                weight = activation[f_idx, t_idx] * frame_durations[t_idx]
                volume += weight
                freq_weight += freq_values[f_idx, 0] * weight

                for n_f, n_t in (
                    (f_idx - 1, t_idx),
                    (f_idx + 1, t_idx),
                    (f_idx, t_idx - 1),
                    (f_idx, t_idx + 1),
                ):
                    if (
                        0 <= n_f < freqs.size
                        and 0 <= n_t < times.size
                        and positive_mask[n_f, n_t]
                        and not visited[n_f, n_t]
                    ):
                        visited[n_f, n_t] = True
                        stack.append((n_f, n_t))

            if volume > 0.0:
                clusters.append((freq_weight / volume, volume))

    clusters.sort(key=lambda item: item[1], reverse=True)
    return clusters


def save_audio(
    timestamp: str, audio: np.ndarray, cfg: PitchCompareConfig, output_dir: Path
) -> Path:
    audio_path = output_dir / f"{timestamp}_recording.wav"
    scaled = np.clip(audio, -1.0, 1.0)
    wav_data = (scaled * 32767).astype(np.int16)
    from scipy.io import wavfile

    wavfile.write(audio_path, cfg.sample_rate, wav_data)
    return audio_path


def _run_comparison(cfg: PitchCompareConfig, output_dir: Path) -> None:
    timestamp = _dt.datetime.now().strftime("%Y%m%d-%H%M%S")

    is_file_input = cfg.input_mode == "file"

    if is_file_input:
        audio = acquire_audio(cfg, 0.0)
        filtered_audio = audio
        freqs, times, power = compute_spectrogram(filtered_audio, cfg)
    else:
        noise = record_noise_sample(cfg)
        noise_rms = float(np.sqrt(np.mean(np.square(noise)) + 1e-12))
        _, _, noise_profile = compute_noise_profile(noise, cfg)
        audio = acquire_audio(cfg, noise_rms)
        filtered_audio, freqs, times, power = subtract_noise(audio, noise_profile, cfg)

        audio_path = save_audio(timestamp, filtered_audio, cfg, output_dir)
        print(f"[INFO] Saved filtered audio to {audio_path}")

    crepe_results: List[
        Tuple[str, Optional[Tuple[np.ndarray, np.ndarray, np.ndarray]]]
    ] = []

    crepe_real = get_activations(
        filtered_audio,
        cfg.sample_rate,
        expected_pitch=None,
        cfg=cfg,
    )
    real_label = f"CREPE Activation ({cfg.sample_rate} Hz Real)"
    crepe_results.append((real_label, crepe_real))

    expected_f0 = cfg.expected_f0
    sr_augment_factor = _sr_augment_factor(expected_f0, warn=False)
    augmented_sr = (
        int(round(cfg.sample_rate * sr_augment_factor))
        if sr_augment_factor
        else cfg.sample_rate
    )
    sr_augmented_label = (
        f"CREPE Activation (augmented sr {augmented_sr} Hz; x{sr_augment_factor:g})"
    )
    crepe_scaled = get_activations(
        filtered_audio,
        cfg.sample_rate,
        expected_pitch=expected_f0,
        cfg=cfg,
    )
    crepe_results.append((sr_augmented_label, crepe_scaled))
    for result in crepe_results:
        frequency, volume = (
            find_activation_clusters(
                *(
                    result[1]
                    if result[1] is not None
                    else (np.array([]), np.array([]), np.array([]))
                )
            )[0]
            if result[1] is not None
            and find_activation_clusters(
                *(
                    result[1]
                    if result[1] is not None
                    else (np.array([]), np.array([]), np.array([]))
                )
            )
            else (float("nan"), 0.0)
        )
        if np.isfinite(frequency):
            print(
                f"[INFO] {result[0]} - Top cluster: {frequency:.2f} Hz (Volume: {volume:.4f})"
            )
        else:
            print(f"[INFO] {result[0]} - No significant activation clusters found.")
    plot_results(
        timestamp=timestamp,
        audio=filtered_audio,
        freqs=freqs,
        times=times,
        power=power,
        crepe_results=crepe_results,
        cfg=cfg,
        output_dir=output_dir,
    )


def main(argv: Optional[Iterable[str]] = None) -> None:
    parser = argparse.ArgumentParser(description="Compare pitch detection methods.")
    parser.add_argument(
        "--config",
        type=Path,
        default=Path(__file__).with_name("pitch_compare_config.json"),
    )
    args = parser.parse_args(list(argv) if argv is not None else None)

    cfg = load_config(args.config)
    output_dir = Path(cfg.output_directory)
    ensure_output_dir(output_dir)

    if cfg.input_mode == "file" and cfg.input_audio_path is not None:
        input_path = Path(cfg.input_audio_path)
        if input_path.is_dir():
            wav_files = sorted(
                path
                for path in input_path.iterdir()
                if path.is_file() and path.suffix.lower() == ".wav"
            )
            if not wav_files:
                raise ValueError(
                    f"No .wav files found in directory: {input_path}"  # noqa: TRY003
                )

            for wav_file in wav_files:
                print(f"[INFO] Processing {wav_file}")
                _run_comparison(
                    dataclasses.replace(cfg, input_audio_path=str(wav_file)),
                    output_dir,
                )
            return

    _run_comparison(cfg, output_dir)


if __name__ == "__main__":  # pragma: no cover - CLI entry point
    main()<|MERGE_RESOLUTION|>--- conflicted
+++ resolved
@@ -488,17 +488,12 @@
     return (min_time, time_limit), (min_freq, freq_limit)
 
 
-<<<<<<< HEAD
-def _activation_summary_label(activation: np.ndarray) -> str:
-    freq_value, conf_value = activation_to_frequency_and_confidence(activation)
-=======
 def _activation_summary_label(
     times: np.ndarray, freq_axis: np.ndarray, activation: np.ndarray
 ) -> str:
     freq_value, conf_value = activation_to_frequency_confidence(
         activation, times, freq_axis
     )
->>>>>>> 5395de63
     if not np.isfinite(freq_value) or not np.isfinite(conf_value):
         return "Fundamental: N/A\nConfidence: N/A"
     return f"Fundamental: {freq_value:.2f} Hz\nConfidence: {conf_value:.3f}"

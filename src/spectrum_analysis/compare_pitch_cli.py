"""CLI for recording audio and comparing pitch detection methods."""

from __future__ import annotations

import argparse
import dataclasses
import datetime as _dt
import json
from pathlib import Path
from typing import Any, Dict, Iterable, List, Optional, Tuple

import matplotlib.pyplot as plt
from matplotlib.axes import Axes
from matplotlib.figure import Figure
from matplotlib.gridspec import GridSpec
import numpy as np

from audio_sources import MicSource, sd

from audio_processing import (
    compute_noise_profile,
    determine_window_and_hop,
    load_audio,
    subtract_noise,
)
from crepe_analysis import (
    compute_crepe_activation,
    crepe_frequency_axis,
    activation_to_frequency_confidence,
)

CREPE_FRAME_TARGET_RMS = 1


@dataclasses.dataclass
class PitchCompareConfig:
    """Configuration loaded from JSON for pitch comparison runs."""

    sample_rate: int = 44100
    noise_duration: float = 2.0
    snr_threshold_db: float = 3.0
    min_frequency: float = 55.0
    max_frequency: float = 2000.0
    min_oscillations_per_window: float = 20.0
    min_window_overlap: float = 0.8
    idle_timeout: float = 1.0
    max_record_seconds: float = 30.0
    input_mode: str = "mic"
    input_audio_path: Optional[str] = None
    noise_audio_path: Optional[str] = None
    output_directory: str = "data"
    show_plots: bool = True
    crepe_model_capacity: str = "full"
    crepe_step_size_ms: Optional[float] = None
    over_subtraction: float = 1.0  # Noise reduction factor
    expected_f0: Optional[float] = (
        None  # Expected fundamental frequency for CREPE scaling
    )
    crepe_activation_coverage: float = 0.9

    @staticmethod
    def from_dict(raw: Dict[str, Any]) -> "PitchCompareConfig":
        normalized = dict(raw)

        if "expected_f0" not in normalized and "sr_augment_factor" in normalized:
            try:
                sr_factor = float(normalized["sr_augment_factor"])
            except (TypeError, ValueError):
                sr_factor = float("nan")
            if np.isfinite(sr_factor) and sr_factor > 0:
                normalized["expected_f0"] = 1000.0 / sr_factor

        known = {f.name for f in dataclasses.fields(PitchCompareConfig)}
        filtered = {k: v for k, v in normalized.items() if k in known}
        return PitchCompareConfig(**filtered)


def load_config(path: Path) -> PitchCompareConfig:
    data = json.loads(path.read_text())
    return PitchCompareConfig.from_dict(data)


def ensure_output_dir(path: Path) -> None:
    path.mkdir(parents=True, exist_ok=True)


def record_noise_sample(cfg: PitchCompareConfig) -> np.ndarray:
    duration_samples = int(cfg.noise_duration * cfg.sample_rate)

    if cfg.input_mode == "file" and cfg.noise_audio_path:
        noise, sr = load_audio(Path(cfg.noise_audio_path), cfg.sample_rate)
        if len(noise) > duration_samples:
            return noise[:duration_samples]
        if len(noise) < duration_samples:
            pad = duration_samples - len(noise)
            return np.pad(noise, (0, pad), mode="edge")
        return noise

    if cfg.input_mode == "file":
        if cfg.input_audio_path is None:
            raise ValueError(
                "input_audio_path must be provided when input_mode is 'file'"
            )
        audio, _ = load_audio(Path(cfg.input_audio_path), cfg.sample_rate)
        return audio[:duration_samples]

    if sd is None:
        raise RuntimeError(
            "sounddevice is required for microphone recording but is not available."
        )

    print(f"[INFO] Recording {cfg.noise_duration:.1f}s of background noise...")
    noise = sd.rec(
        duration_samples, samplerate=cfg.sample_rate, channels=1, dtype="float32"
    )
    sd.wait()
    return np.squeeze(noise).astype(np.float32)


def acquire_audio(cfg: PitchCompareConfig, noise_rms: float) -> np.ndarray:
    if cfg.input_mode == "file":
        if cfg.input_audio_path is None:
            raise ValueError(
                "input_audio_path must be provided when input_mode is 'file'"
            )
        audio, _ = load_audio(Path(cfg.input_audio_path), cfg.sample_rate)
        return audio

    _, hop = determine_window_and_hop(cfg)
    source = MicSource(cfg.sample_rate, hop)
    source.start()
    print("[INFO] Listening for audio events...")
    snr_threshold = 10 ** (cfg.snr_threshold_db / 20.0)
    collected: list[np.ndarray] = []
    above = False
    idle_samples = 0
    idle_limit = int(cfg.idle_timeout * cfg.sample_rate)
    max_samples = int(cfg.max_record_seconds * cfg.sample_rate)
    collected_samples = 0

    try:
        while collected_samples < max_samples:
            chunk = source.read()
            if chunk.size == 0:
                continue

            chunk_rms = np.sqrt(np.mean(np.square(chunk)) + 1e-12)
            ratio = chunk_rms / (noise_rms + 1e-12)

            if ratio >= snr_threshold:
                above = True
                idle_samples = 0
                collected.append(chunk)
                collected_samples += len(chunk)
            elif above:
                idle_samples += len(chunk)
                collected.append(chunk)
                collected_samples += len(chunk)
                if idle_samples >= idle_limit:
                    print("[INFO] Recording stopped (signal below threshold).")
                    break
        else:
            print("[WARN] Max recording length reached.")
    finally:
        source.stop()

    if not collected:
        raise RuntimeError("No audio captured above the SNR threshold.")

    return np.concatenate(collected).astype(np.float32)


def plot_results(
    timestamp: str,
    audio: np.ndarray,
    freqs: np.ndarray,
    times: np.ndarray,
    power: Optional[np.ndarray],
    crepe_results: List[Tuple[str, Optional[Tuple[np.ndarray, np.ndarray]]]],
    cfg: PitchCompareConfig,
    output_dir: Path,
) -> None:
    fig = plt.figure(figsize=(14, 8))
    grid = fig.add_gridspec(3, 2, height_ratios=[1.0, 1.0, 1.0])

    _add_waveform_plot(fig, grid[0, :], audio, cfg)
    _add_spectrogram_plot(fig, grid[1, :], freqs, times, power, cfg)
    _populate_crepe_axes(fig, grid, 2, crepe_results, cfg)

    fig.tight_layout(rect=(0, 0, 0.92, 1))
    fig_path = output_dir / f"{timestamp}_comparison.png"
    fig.savefig(fig_path, dpi=150)
    if cfg.show_plots:
        plt.show()
    else:
        plt.close(fig)


def _add_waveform_plot(
    fig: Figure, location: slice, audio: np.ndarray, cfg: PitchCompareConfig
) -> Axes:
    ax = fig.add_subplot(location)
    t = np.arange(len(audio)) / cfg.sample_rate if len(audio) else np.array([0.0])
    ax.plot(t, audio)
    ax.set_title("Waveform")
    ax.set_xlim(t[0], t[-1] if len(t) else 1.0)
    ax.set_xlabel("Time (s)")
    ax.set_ylabel("Amplitude")
    return ax


def _add_spectrogram_plot(
    fig: Figure,
    location: slice,
    freqs: np.ndarray,
    times: np.ndarray,
    power: Optional[np.ndarray],
    cfg: PitchCompareConfig,
) -> Axes:
    ax = fig.add_subplot(location)
    if power is None:
        ax.text(
            0.5,
            0.5,
            "Spectrogram unavailable.",
            ha="center",
            va="center",
            transform=ax.transAxes,
        )
    else:
        mesh = ax.pcolormesh(
            times,
            freqs,
            10 * np.log10(np.asarray(power, dtype=float) + 1e-12),
            shading="gouraud",
            cmap="magma",
        )
        fig.colorbar(mesh, ax=ax, label="Power (dB)")
    ax.set_ylim(cfg.min_frequency, cfg.max_frequency)
    ax.set_ylabel("Frequency (Hz)")
    ax.set_title("Spectrogram (Noise-Reduced)")
    return ax


def _populate_crepe_axes(
    fig: Figure,
    grid: GridSpec,
    row: int,
    crepe_results: List[Tuple[str, Optional[Tuple[np.ndarray, np.ndarray]]]],
    cfg: PitchCompareConfig,
) -> None:
    axes = [fig.add_subplot(grid[row, col]) for col in range(2)]
    for idx, ax in enumerate(axes):
        label, result = ("", None)
        if idx < len(crepe_results):
            label, result = crepe_results[idx]
        _render_crepe_axis(fig, ax, label, result, cfg)


def _render_crepe_axis(
    fig: Figure,
    ax: Axes,
    label: str,
    result: Optional[Tuple[np.ndarray, np.ndarray]],
    cfg: PitchCompareConfig,
) -> None:
    x_limits: Optional[Tuple[float, float]] = None
    y_limits: Optional[Tuple[float, float]] = None
    if result is not None:
        crepe_times, crepe_act = result
        freq_axis = crepe_frequency_axis(crepe_act.shape[1])
        mask = (freq_axis >= cfg.min_frequency) & (freq_axis <= cfg.max_frequency)
        if mask.any():
            coverage = getattr(cfg, "crepe_activation_coverage", 0.9)
            if not np.isfinite(coverage):
                coverage = 1.0
            coverage = float(np.clip(coverage, 0.0, 1.0))
            mesh = ax.pcolormesh(
                crepe_times,
                freq_axis[mask],
                crepe_act[:, mask].T,
                shading="nearest",
                cmap="viridis",
            )
            fig.colorbar(mesh, ax=ax, label="Activation")

            masked_activation = crepe_act[:, mask]
            freq_values = freq_axis[mask]
            limits = _compute_crepe_crop_limits(
                crepe_times,
                freq_values,
                masked_activation,
                coverage,
                cfg.min_frequency,
                cfg.max_frequency,
            )
            if limits is not None:
                x_limits, y_limits = limits
        else:
            ax.text(
                0.5,
                0.5,
                "No activation bins within frequency range.",
                ha="center",
                va="center",
                transform=ax.transAxes,
            )

        if x_limits is None and crepe_times.size:
            x_limits = (crepe_times[0], crepe_times[-1])
        if y_limits is None:
            y_limits = (cfg.min_frequency, cfg.max_frequency)

        legend_label = _activation_summary_label(crepe_act)
        ax.text(
            1.02,
<<<<<<< HEAD
            0.0,
            legend_label,
            transform=ax.transAxes,
            ha="left",
            va="bottom",
=======
            1.0,
            legend_label,
            transform=ax.transAxes,
            ha="left",
            va="top",
>>>>>>> b284c766
            bbox={
                "boxstyle": "round,pad=0.4",
                "facecolor": "white",
                "edgecolor": "lightgray",
                "alpha": 0.9,
            },
        )
    else:
        ax.text(
            0.5,
            0.5,
            "CREPE activation unavailable.",
            ha="center",
            va="center",
            transform=ax.transAxes,
        )
        y_limits = (cfg.min_frequency, cfg.max_frequency)

    if x_limits is not None:
        ax.set_xlim(*x_limits)
    if y_limits is not None:
        ax.set_ylim(*y_limits)
    ax.set_ylabel("Frequency (Hz)")
    ax.set_xlabel("Time (s)")
    ax.set_title(label or "CREPE Activation")


def _compute_crepe_crop_limits(
    times: np.ndarray,
    freqs: np.ndarray,
    activation: np.ndarray,
    coverage: float,
    min_frequency: float,
    max_frequency: float,
) -> Optional[Tuple[Tuple[float, float], Tuple[float, float]]]:
    if activation.size == 0 or times.size == 0 or freqs.size == 0:
        return None

    coverage = float(np.clip(coverage, 0.0, 1.0))
    positive_activation = np.where(activation > 0.0, activation, 0.0)
    total_activation = float(positive_activation.sum())
    if total_activation <= 0.0:
        return None

    if coverage <= 0.0:
        return None
    if coverage >= 1.0:
        x_limits = (times[0], times[-1]) if times.size else None
        y_limits = (min_frequency, max_frequency)
        if x_limits is None:
            return None
        return x_limits, y_limits

    cumulative = np.cumsum(np.cumsum(positive_activation, axis=0), axis=1)
    target = coverage * total_activation
    coverage_mask = cumulative >= target
    if not coverage_mask.any():
        return None

    time_bins = np.arange(1, activation.shape[0] + 1, dtype=np.int32)[:, None]
    freq_bins = np.arange(1, activation.shape[1] + 1, dtype=np.int32)[None, :]
    areas = np.where(coverage_mask, time_bins * freq_bins, np.inf)
    flat_index = int(np.argmin(areas))
    time_idx, freq_idx = np.unravel_index(flat_index, activation.shape)

    if times.size == 1:
        time_limit = times[0]
    else:
        time_limit = times[min(time_idx + 1, times.size - 1)]

    if freqs.size == 1:
        freq_limit = freqs[0]
    else:
        freq_limit = freqs[min(freq_idx + 1, freqs.size - 1)]

    min_time = float(times[0])
    max_time = float(times[-1]) if times.size else min_time
    base_left = min_time
    base_right = max(time_limit, base_left)

    base_bottom = min_frequency
    base_top = float(np.clip(freq_limit, min_frequency, max_frequency))

    x_limits = _expand_with_margin(base_left, base_right, min_time, max_time)
    y_limits = _expand_with_margin(base_bottom, base_top, min_frequency, max_frequency)
    return x_limits, y_limits


def _expand_with_margin(
    lower: float,
    upper: float,
    min_bound: float,
    max_bound: float,
    margin_fraction: float = 0.1,
) -> Tuple[float, float]:
    lower = float(lower)
    upper = float(upper)
    min_bound = float(min_bound)
    max_bound = float(max_bound)

    if upper < lower:
        lower, upper = upper, lower

    span = upper - lower
    if not np.isfinite(span) or span <= 0.0:
        span = 0.0

    margin = span * float(margin_fraction)
    expanded_lower = lower - margin
    expanded_upper = upper + margin

    if expanded_lower < min_bound:
        deficit = min_bound - expanded_lower
        expanded_lower = min_bound
        expanded_upper = min(expanded_upper + deficit, max_bound)

    if expanded_upper > max_bound:
        deficit = expanded_upper - max_bound
        expanded_upper = max_bound
        expanded_lower = max(expanded_lower - deficit, min_bound)

    expanded_lower = max(expanded_lower, min_bound)
    expanded_upper = min(expanded_upper, max_bound)

    if expanded_upper < expanded_lower:
        mid = 0.5 * (expanded_lower + expanded_upper)
        expanded_lower = expanded_upper = np.clip(mid, min_bound, max_bound)

    return expanded_lower, expanded_upper



def _activation_summary_label(activation: np.ndarray) -> str:
    freq_value, conf_value = activation_to_frequency_confidence(activation)
    if not np.isfinite(freq_value) or not np.isfinite(conf_value):
        return "Fundamental: N/A\nConfidence: N/A"
    return f"Fundamental: {freq_value:.2f} Hz\nConfidence: {conf_value:.3f}"


def save_audio(
    timestamp: str, audio: np.ndarray, cfg: PitchCompareConfig, output_dir: Path
) -> Path:
    audio_path = output_dir / f"{timestamp}_recording.wav"
    scaled = np.clip(audio, -1.0, 1.0)
    wav_data = (scaled * 32767).astype(np.int16)
    from scipy.io import wavfile

    wavfile.write(audio_path, cfg.sample_rate, wav_data)
    return audio_path


def main(argv: Optional[Iterable[str]] = None) -> None:
    parser = argparse.ArgumentParser(description="Compare pitch detection methods.")
    parser.add_argument(
        "--config",
        type=Path,
        default=Path(__file__).with_name("pitch_compare_config.json"),
    )
    args = parser.parse_args(list(argv) if argv is not None else None)

    cfg = load_config(args.config)
    output_dir = Path(cfg.output_directory)
    ensure_output_dir(output_dir)
    timestamp = _dt.datetime.now().strftime("%Y%m%d-%H%M%S")

    is_file_input = cfg.input_mode == "file"

    if is_file_input:
        audio = acquire_audio(cfg, 0.0)
        filtered_audio = audio
        freqs = times = power = None
    else:
        noise = record_noise_sample(cfg)
        noise_rms = float(np.sqrt(np.mean(np.square(noise)) + 1e-12))
        _, _, noise_profile = compute_noise_profile(noise, cfg)
        audio = acquire_audio(cfg, noise_rms)
        filtered_audio, freqs, times, power = subtract_noise(audio, noise_profile, cfg)

        audio_path = save_audio(timestamp, filtered_audio, cfg, output_dir)
        print(f"[INFO] Saved filtered audio to {audio_path}")

    crepe_results: List[Tuple[str, Optional[Tuple[np.ndarray, np.ndarray]]]] = []

    crepe_real = compute_crepe_activation(filtered_audio, cfg)
    real_label = f"CREPE Activation ({cfg.sample_rate} Hz Real)"
    crepe_results.append((real_label, crepe_real))

    expected_f0 = cfg.expected_f0
    if expected_f0 is None:
        sr_augment_factor = 1.0
    elif not np.isfinite(expected_f0) or expected_f0 <= 0:
        print("[WARN] Invalid expected f0; defaulting augment factor to 1.0.")
        sr_augment_factor = 1.0
    else:
        sr_augment_factor = 1000.0 / expected_f0
    augmented_sr = (
        int(round(cfg.sample_rate * sr_augment_factor))
        if sr_augment_factor
        else cfg.sample_rate
    )
    sr_augmented_label = (
        f"CREPE Activation (augmented sr {augmented_sr} Hz; x{sr_augment_factor:g})"
    )
    crepe_scaled = compute_crepe_activation(
        filtered_audio, cfg, sr_augment_factor=sr_augment_factor
    )
    crepe_results.append((sr_augmented_label, crepe_scaled))

    if (
        not is_file_input
        and freqs is not None
        and times is not None
        and power is not None
    ):
        plot_results(
            timestamp=timestamp,
            audio=filtered_audio,
            freqs=freqs,
            times=times,
            power=power,
            crepe_results=crepe_results,
            cfg=cfg,
            output_dir=output_dir,
        )


if __name__ == "__main__":  # pragma: no cover - CLI entry point
    main()<|MERGE_RESOLUTION|>--- conflicted
+++ resolved
@@ -314,19 +314,11 @@
         legend_label = _activation_summary_label(crepe_act)
         ax.text(
             1.02,
-<<<<<<< HEAD
             0.0,
             legend_label,
             transform=ax.transAxes,
             ha="left",
             va="bottom",
-=======
-            1.0,
-            legend_label,
-            transform=ax.transAxes,
-            ha="left",
-            va="top",
->>>>>>> b284c766
             bbox={
                 "boxstyle": "round,pad=0.4",
                 "facecolor": "white",

"""CLI for recording audio and comparing pitch detection methods."""

from __future__ import annotations

import argparse
import dataclasses
import datetime as _dt
import json
from pathlib import Path
from typing import Any, Dict, Iterable, List, Optional, Tuple

import matplotlib.pyplot as plt
from matplotlib.axes import Axes
from matplotlib.figure import Figure
from matplotlib.gridspec import GridSpec
import numpy as np

from audio_sources import MicSource, sd

from audio_processing import (
    compute_noise_profile,
    compute_spectrogram,
    determine_window_and_hop,
    load_audio,
    subtract_noise,
)
from crepe_analysis import (
    compute_crepe_activation,
    crepe_frequency_axis,
    activation_to_frequency_confidence,
)

CREPE_FRAME_TARGET_RMS = 1
CREPE_IDEAL_PITCH = 600.0  # Hz


@dataclasses.dataclass
class PitchCompareConfig:
    """Configuration loaded from JSON for pitch comparison runs."""

    sample_rate: int = 44100
    noise_duration: float = 2.0
    snr_threshold_db: float = 3.0
    min_frequency: float = 55.0
    max_frequency: float = 2000.0
    min_oscillations_per_window: float = 20.0
    min_window_overlap: float = 0.8
    idle_timeout: float = 1.0
    max_record_seconds: float = 30.0
    input_mode: str = "mic"
    input_audio_path: Optional[str] = None
    noise_audio_path: Optional[str] = None
    output_directory: str = "data"
    show_plots: bool = True
    crepe_model_capacity: str = "full"
    crepe_step_size_ms: Optional[float] = None
    over_subtraction: float = 1.0  # Noise reduction factor
    expected_f0: Optional[float] = (
        None  # Expected fundamental frequency for CREPE scaling
    )
    crepe_activation_coverage: float = 0.9

    @staticmethod
    def from_dict(raw: Dict[str, Any]) -> "PitchCompareConfig":
        normalized = dict(raw)

        if "expected_f0" not in normalized and "sr_augment_factor" in normalized:
            try:
                sr_factor = float(normalized["sr_augment_factor"])
            except (TypeError, ValueError):
                sr_factor = float("nan")
            if np.isfinite(sr_factor) and sr_factor > 0:
                normalized["expected_f0"] = 1000.0 / sr_factor

        known = {f.name for f in dataclasses.fields(PitchCompareConfig)}
        filtered = {k: v for k, v in normalized.items() if k in known}
        return PitchCompareConfig(**filtered)


def load_config(path: Path) -> PitchCompareConfig:
    data = json.loads(path.read_text())
    return PitchCompareConfig.from_dict(data)


def ensure_output_dir(path: Path) -> None:
    path.mkdir(parents=True, exist_ok=True)


def record_noise_sample(cfg: PitchCompareConfig) -> np.ndarray:
    duration_samples = int(cfg.noise_duration * cfg.sample_rate)

    if cfg.input_mode == "file" and cfg.noise_audio_path:
        noise, sr = load_audio(Path(cfg.noise_audio_path), cfg.sample_rate)
        if len(noise) > duration_samples:
            return noise[:duration_samples]
        if len(noise) < duration_samples:
            pad = duration_samples - len(noise)
            return np.pad(noise, (0, pad), mode="edge")
        return noise

    if cfg.input_mode == "file":
        if cfg.input_audio_path is None:
            raise ValueError(
                "input_audio_path must be provided when input_mode is 'file'"
            )
        audio, _ = load_audio(Path(cfg.input_audio_path), cfg.sample_rate)
        return audio[:duration_samples]

    if sd is None:
        raise RuntimeError(
            "sounddevice is required for microphone recording but is not available."
        )

    print(f"[INFO] Recording {cfg.noise_duration:.1f}s of background noise...")
    noise = sd.rec(
        duration_samples, samplerate=cfg.sample_rate, channels=1, dtype="float32"
    )
    sd.wait()
    return np.squeeze(noise).astype(np.float32)


def acquire_audio(cfg: PitchCompareConfig, noise_rms: float) -> np.ndarray:
    if cfg.input_mode == "file":
        if cfg.input_audio_path is None:
            raise ValueError(
                "input_audio_path must be provided when input_mode is 'file'"
            )
        audio, _ = load_audio(Path(cfg.input_audio_path), cfg.sample_rate)
        return audio

    _, hop = determine_window_and_hop(cfg)
    source = MicSource(cfg.sample_rate, hop)
    source.start()
    print("[INFO] Listening for audio events...")
    snr_threshold = 10 ** (cfg.snr_threshold_db / 20.0)
    collected: list[np.ndarray] = []
    above = False
    idle_samples = 0
    idle_limit = int(cfg.idle_timeout * cfg.sample_rate)
    max_samples = int(cfg.max_record_seconds * cfg.sample_rate)
    collected_samples = 0

    try:
        while collected_samples < max_samples:
            chunk = source.read()
            if chunk.size == 0:
                continue

            chunk_rms = np.sqrt(np.mean(np.square(chunk)) + 1e-12)
            ratio = chunk_rms / (noise_rms + 1e-12)

            if ratio >= snr_threshold:
                above = True
                idle_samples = 0
                collected.append(chunk)
                collected_samples += len(chunk)
            elif above:
                idle_samples += len(chunk)
                collected.append(chunk)
                collected_samples += len(chunk)
                if idle_samples >= idle_limit:
                    print("[INFO] Recording stopped (signal below threshold).")
                    break
        else:
            print("[WARN] Max recording length reached.")
    finally:
        source.stop()

    if not collected:
        raise RuntimeError("No audio captured above the SNR threshold.")

    return np.concatenate(collected).astype(np.float32)


def plot_results(
    timestamp: str,
    audio: np.ndarray,
    freqs: np.ndarray,
    times: np.ndarray,
    power: Optional[np.ndarray],
    crepe_results: List[Tuple[str, Optional[Tuple[np.ndarray, np.ndarray]]]],
    cfg: PitchCompareConfig,
    output_dir: Path,
) -> None:
    fig = plt.figure(figsize=(14, 8))
    grid = fig.add_gridspec(3, 2, height_ratios=[1.0, 1.0, 1.0])

    _add_waveform_plot(fig, grid[0, :], audio, cfg)
    _add_spectrogram_plot(fig, grid[1, :], freqs, times, power, cfg)
    _populate_crepe_axes(fig, grid, 2, crepe_results, cfg)

    fig.tight_layout(rect=(0, 0, 0.92, 1))
    fig_path = output_dir / f"{timestamp}_comparison.png"
    fig.savefig(fig_path, dpi=150)
    if cfg.show_plots:
        plt.show()
    else:
        plt.close(fig)


def _add_waveform_plot(
    fig: Figure, location: slice, audio: np.ndarray, cfg: PitchCompareConfig
) -> Axes:
    ax = fig.add_subplot(location)
    t = np.arange(len(audio)) / cfg.sample_rate if len(audio) else np.array([0.0])
    ax.plot(t, audio)
    ax.set_title("Waveform")
    ax.set_xlim(t[0], t[-1] if len(t) else 1.0)
    ax.set_xlabel("Time (s)")
    ax.set_ylabel("Amplitude")
    return ax


def _add_spectrogram_plot(
    fig: Figure,
    location: slice,
    freqs: np.ndarray,
    times: np.ndarray,
    power: Optional[np.ndarray],
    cfg: PitchCompareConfig,
) -> Axes:
    ax = fig.add_subplot(location)
    if power is None:
        ax.text(
            0.5,
            0.5,
            "Spectrogram unavailable.",
            ha="center",
            va="center",
            transform=ax.transAxes,
        )
    else:
        mesh = ax.pcolormesh(
            times,
            freqs,
            10 * np.log10(np.asarray(power, dtype=float) + 1e-12),
            shading="gouraud",
            cmap="magma",
        )
        fig.colorbar(mesh, ax=ax, label="Power (dB)")
    ax.set_ylim(cfg.min_frequency, cfg.max_frequency)
    ax.set_ylabel("Frequency (Hz)")
    if cfg.input_mode == "file":
        title = "Spectrogram"
    else:
        title = "Spectrogram (Noise-Reduced)"
    ax.set_title(title)
    return ax


def _populate_crepe_axes(
    fig: Figure,
    grid: GridSpec,
    row: int,
    crepe_results: List[Tuple[str, Optional[Tuple[np.ndarray, np.ndarray]]]],
    cfg: PitchCompareConfig,
) -> None:
    axes = [fig.add_subplot(grid[row, col]) for col in range(2)]
    for idx, ax in enumerate(axes):
        label, result = ("", None)
        if idx < len(crepe_results):
            label, result = crepe_results[idx]
        _render_crepe_axis(fig, ax, label, result, cfg)


def _render_crepe_axis(
    fig: Figure,
    ax: Axes,
    label: str,
    result: Optional[Tuple[np.ndarray, np.ndarray]],
    cfg: PitchCompareConfig,
) -> None:
    x_limits: Optional[Tuple[float, float]] = None
    y_limits: Optional[Tuple[float, float]] = None
    if result is not None:
        crepe_times, crepe_act = result
        freq_axis = crepe_frequency_axis(crepe_act.shape[1])
        mask = (freq_axis >= cfg.min_frequency) & (freq_axis <= cfg.max_frequency)
        if mask.any():
            coverage = getattr(cfg, "crepe_activation_coverage", 0.9)
            if not np.isfinite(coverage):
                coverage = 1.0
            coverage = float(np.clip(coverage, 0.0, 1.0))
            mesh = ax.pcolormesh(
                crepe_times,
                freq_axis[mask],
                crepe_act[:, mask].T,
                shading="nearest",
                cmap="viridis",
            )
            fig.colorbar(mesh, ax=ax, label="Activation")

            masked_activation = crepe_act[:, mask]
            freq_values = freq_axis[mask]
            limits = _compute_crepe_crop_limits(
                crepe_times,
                freq_values,
                masked_activation,
                coverage,
                cfg.min_frequency,
                cfg.max_frequency,
            )
            if limits is not None:
                x_limits, y_limits = limits
        else:
            ax.text(
                0.5,
                0.5,
                "No activation bins within frequency range.",
                ha="center",
                va="center",
                transform=ax.transAxes,
            )

        if x_limits is None and crepe_times.size:
            x_limits = (crepe_times[0], crepe_times[-1])
        if y_limits is None:
            y_limits = (cfg.min_frequency, cfg.max_frequency)

        legend_label = _activation_summary_label(crepe_act)
        ax.text(
            1.02,
            0.0,
            legend_label,
            transform=ax.transAxes,
            ha="left",
            va="bottom",
            bbox={
                "boxstyle": "round,pad=0.4",
                "facecolor": "white",
                "edgecolor": "lightgray",
                "alpha": 0.9,
            },
        )
    else:
        ax.text(
            0.5,
            0.5,
            "CREPE activation unavailable.",
            ha="center",
            va="center",
            transform=ax.transAxes,
        )
        y_limits = (cfg.min_frequency, cfg.max_frequency)

    if x_limits is not None:
        ax.set_xlim(*x_limits)
    if y_limits is not None:
        ax.set_ylim(*y_limits)
    ax.set_ylabel("Frequency (Hz)")
    ax.set_xlabel("Time (s)")
    ax.set_title(label or "CREPE Activation")


def _compute_crepe_crop_limits(
    times: np.ndarray,
    freqs: np.ndarray,
    activation: np.ndarray,
    coverage: float,
    min_frequency: float,
    max_frequency: float,
) -> Optional[Tuple[Tuple[float, float], Tuple[float, float]]]:
    if activation.size == 0 or times.size == 0 or freqs.size == 0:
        return None

    coverage = float(np.clip(coverage, 0.0, 1.0))
    positive_activation = np.where(activation > 0.0, activation, 0.0)
    total_activation = float(positive_activation.sum())
    if total_activation <= 0.0 or coverage <= 0.0:
        return None

    min_time = float(times[0])
    max_time = float(times[-1]) if times.size else min_time
    min_freq = float(min_frequency)
    max_freq = float(max_frequency)

    if coverage >= 1.0:
        return (min_time, max_time), (min_freq, max_freq)

    cumulative = np.cumsum(np.cumsum(positive_activation, axis=0), axis=1)
    target = coverage * total_activation
    coverage_mask = cumulative >= target
    if not coverage_mask.any():
        return None

    candidate_indices = np.argwhere(coverage_mask)
    areas = (candidate_indices[:, 0] + 1) * (candidate_indices[:, 1] + 1)
    min_area = np.min(areas)
    smallest = candidate_indices[areas == min_area]
    order = np.lexsort((smallest[:, 1], smallest[:, 0]))
    best_idx = smallest[order[0]]
    time_idx = int(best_idx[0])
    freq_idx = int(best_idx[1])

    if times.size == 1:
        time_limit = float(times[0])
    else:
        time_limit = float(times[min(time_idx + 1, times.size - 1)])

    if freqs.size == 1:
        freq_limit = float(freqs[0])
    else:
        freq_limit = float(freqs[min(freq_idx + 1, freqs.size - 1)])

    time_limit = float(np.clip(time_limit, min_time, max_time))
    freq_limit = float(np.clip(freq_limit, min_freq, max_freq))

    if time_limit <= min_time and times.size > 1:
        time_limit = float(times[1])
    if freq_limit <= min_freq and freqs.size > 1:
        freq_limit = float(freqs[1])

    return (min_time, time_limit), (min_freq, freq_limit)


def _activation_summary_label(activation: np.ndarray) -> str:
    freq_value, conf_value = activation_to_frequency_confidence(activation)
    if not np.isfinite(freq_value) or not np.isfinite(conf_value):
        return "Fundamental: N/A\nConfidence: N/A"
    return f"Fundamental: {freq_value:.2f} Hz\nConfidence: {conf_value:.3f}"


def save_audio(
    timestamp: str, audio: np.ndarray, cfg: PitchCompareConfig, output_dir: Path
) -> Path:
    audio_path = output_dir / f"{timestamp}_recording.wav"
    scaled = np.clip(audio, -1.0, 1.0)
    wav_data = (scaled * 32767).astype(np.int16)
    from scipy.io import wavfile

    wavfile.write(audio_path, cfg.sample_rate, wav_data)
    return audio_path


def _run_comparison(cfg: PitchCompareConfig, output_dir: Path) -> None:
    timestamp = _dt.datetime.now().strftime("%Y%m%d-%H%M%S")

    is_file_input = cfg.input_mode == "file"

    if is_file_input:
        audio = acquire_audio(cfg, 0.0)
        filtered_audio = audio
        freqs, times, power = compute_spectrogram(filtered_audio, cfg)
    else:
        noise = record_noise_sample(cfg)
        noise_rms = float(np.sqrt(np.mean(np.square(noise)) + 1e-12))
        _, _, noise_profile = compute_noise_profile(noise, cfg)
        audio = acquire_audio(cfg, noise_rms)
        filtered_audio, freqs, times, power = subtract_noise(audio, noise_profile, cfg)

        audio_path = save_audio(timestamp, filtered_audio, cfg, output_dir)
        print(f"[INFO] Saved filtered audio to {audio_path}")

    crepe_results: List[Tuple[str, Optional[Tuple[np.ndarray, np.ndarray]]]] = []

    crepe_real = compute_crepe_activation(filtered_audio, cfg)
    real_label = f"CREPE Activation ({cfg.sample_rate} Hz Real)"
    crepe_results.append((real_label, crepe_real))

    expected_f0 = cfg.expected_f0
    if expected_f0 is None:
        sr_augment_factor = 1.0
    elif not np.isfinite(expected_f0) or expected_f0 <= 0:
        print("[WARN] Invalid expected f0; defaulting augment factor to 1.0.")
        sr_augment_factor = 1.0
    else:
        sr_augment_factor = CREPE_IDEAL_PITCH / expected_f0
    augmented_sr = (
        int(round(cfg.sample_rate * sr_augment_factor))
        if sr_augment_factor
        else cfg.sample_rate
    )
    sr_augmented_label = (
        f"CREPE Activation (augmented sr {augmented_sr} Hz; x{sr_augment_factor:g})"
    )
    crepe_scaled = compute_crepe_activation(
        filtered_audio, cfg, sr_augment_factor=sr_augment_factor
    )
    crepe_results.append((sr_augmented_label, crepe_scaled))

<<<<<<< HEAD
    plot_results(
        timestamp=timestamp,
        audio=filtered_audio,
        freqs=freqs,
        times=times,
        power=power,
        crepe_results=crepe_results,
        cfg=cfg,
        output_dir=output_dir,
    )
=======
    if freqs is not None and times is not None and power is not None:
        plot_results(
            timestamp=timestamp,
            audio=filtered_audio,
            freqs=freqs,
            times=times,
            power=power,
            crepe_results=crepe_results,
            cfg=cfg,
            output_dir=output_dir,
        )
>>>>>>> d7d261ae


def main(argv: Optional[Iterable[str]] = None) -> None:
    parser = argparse.ArgumentParser(description="Compare pitch detection methods.")
    parser.add_argument(
        "--config",
        type=Path,
        default=Path(__file__).with_name("pitch_compare_config.json"),
    )
    args = parser.parse_args(list(argv) if argv is not None else None)

    cfg = load_config(args.config)
    output_dir = Path(cfg.output_directory)
    ensure_output_dir(output_dir)

    if cfg.input_mode == "file" and cfg.input_audio_path is not None:
        input_path = Path(cfg.input_audio_path)
        if input_path.is_dir():
            wav_files = sorted(
                path
                for path in input_path.iterdir()
                if path.is_file() and path.suffix.lower() == ".wav"
            )
            if not wav_files:
                raise ValueError(
                    f"No .wav files found in directory: {input_path}"  # noqa: TRY003
                )

            for wav_file in wav_files:
                print(f"[INFO] Processing {wav_file}")
                _run_comparison(
                    dataclasses.replace(cfg, input_audio_path=str(wav_file)),
                    output_dir,
                )
            return

    _run_comparison(cfg, output_dir)


if __name__ == "__main__":  # pragma: no cover - CLI entry point
    main()<|MERGE_RESOLUTION|>--- conflicted
+++ resolved
@@ -478,7 +478,6 @@
     )
     crepe_results.append((sr_augmented_label, crepe_scaled))
 
-<<<<<<< HEAD
     plot_results(
         timestamp=timestamp,
         audio=filtered_audio,
@@ -489,19 +488,6 @@
         cfg=cfg,
         output_dir=output_dir,
     )
-=======
-    if freqs is not None and times is not None and power is not None:
-        plot_results(
-            timestamp=timestamp,
-            audio=filtered_audio,
-            freqs=freqs,
-            times=times,
-            power=power,
-            crepe_results=crepe_results,
-            cfg=cfg,
-            output_dir=output_dir,
-        )
->>>>>>> d7d261ae
 
 
 def main(argv: Optional[Iterable[str]] = None) -> None:

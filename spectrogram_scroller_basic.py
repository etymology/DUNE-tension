--- conflicted
+++ resolved
@@ -755,7 +755,6 @@
             )
         )
 
-<<<<<<< HEAD
     def _crepe_prepare_input(self, x: np.ndarray):
         factor = self.crepe_freq_boost
         if factor <= 1.0 or x.size <= 1:
@@ -773,21 +772,6 @@
         eff_sr = float(self.sr) * factor
         eff_step_ms = max(1, int(round(self.crepe_step_ms / factor)))
         return compressed, eff_sr, eff_step_ms
-=======
-    def _crepe_time_compress(self, x: np.ndarray) -> np.ndarray:
-        factor = self.crepe_freq_boost
-        if factor <= 1.0 or x.size <= 1:
-            return x
-        out_len = max(1, int(np.floor(x.size / factor)))
-        if out_len == x.size:
-            return x
-        src_idx = np.arange(x.size, dtype=np.float32)
-        tgt_idx = np.arange(out_len, dtype=np.float32) * factor
-        # Guard to stay within range; np.interp requires increasing order
-        tgt_idx = np.clip(tgt_idx, 0.0, src_idx[-1])
-        compressed = np.interp(tgt_idx, src_idx, x.astype(np.float32))
-        return compressed.astype(np.float32)
->>>>>>> 3c0b68cd
 
     def _run_crepe_once(self):
         if not self.enable_pitch:
@@ -800,21 +784,13 @@
         self._last_crepe_run = now
         nwin = int(self.crepe_win_sec * self.sr)
         x = self.td_buf[-nwin:].astype(np.float32)
-<<<<<<< HEAD
         x_aug, crepe_sr, crepe_step_ms = self._crepe_prepare_input(x)
         try:
             _, f0, c, activation = crepe.predict(
                 x_aug,
                 crepe_sr,
                 step_size=crepe_step_ms,
-=======
-        x_aug = self._crepe_time_compress(x)
-        try:
-            _, f0, c, activation = crepe.predict(
-                x_aug,
-                self.sr,
-                step_size=self.crepe_step_ms,
->>>>>>> 3c0b68cd
+
                 model_capacity=self.crepe_capacity,
                 viterbi=True,
                 verbose=0,

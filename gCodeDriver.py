import re
import sys
import json
import jsonpickle
import platform
import time
import os.path
from types import SimpleNamespace

from selenium import webdriver
from selenium.webdriver.common.by import By
from selenium.webdriver.support.ui import WebDriverWait
from selenium.webdriver.support import expected_conditions as EC


def make_config_comp(calx, caly, calwire, delx, dely, minwirenum, maxwirenum):
    return {
        wire: {
            "X": calx + (wire - calwire) * delx,
            "Y": caly + (wire - calwire) * dely,
        }
        for wire in range(minwirenum, maxwirenum + 1)
    }

def make_config(APAstr):
    layer = None
    apa_dict = {}

    layer = input("Enter layer or quit (X, V, U, G, q): ")
    while (layer!="q"):
        apa_dict[layer]={}

        calx = []
        caly = []
        calwires = []
        print("Enter new calibration point(s): ")

        Ncalpts = 2 if layer in ["U", "V"] else 1
        for _ in range(Ncalpts):
            x = float(input("Enter calibration point X: "))
            y = float(input("Enter calibration point Y: "))
            calwire = int(input("Enter wire number of the calibration point: "))
            calx.append(x)
            caly.append(y)
            calwires.append(calwire)

        if layer == "X":
            layer_dict = make_config_comp(calx[0], caly[0], calwires[0], 0, -4.79166667, 1, 480)
        elif layer == "V":
            # Zone 1
            Vz1_p1 = make_config_comp(calx[0], caly[0], calwires[0], 2.72455392, -3.79161799, 8, 218)
            Vz1_p2 = make_config_comp(Vz1_p1[218]["X"], Vz1_p1[218]["Y"], 218, 0.0, -5.75, 219, 399)
            Vz1 = Vz1_p1 | Vz1_p2

            # Zone 2
            Vz2 = make_config_comp(2800, (Vz1[399]["Y"]-5.75)+(2800-Vz1[399]["X"])*5.75/8, 
                                   400, 0.0, -5.75, 400, 551)

            # Zone 4
            Vz4 = make_config_comp(5150, Vz2[551]["Y"]+(5150-Vz2[400]["X"])*5.75/8, 
                                   400, 0.0, -5.75, 552, 751)

            # Zone 5
            Vz5_p1 = make_config_comp(calx[1], caly[1], calwires[1], 2.72455392, -3.79161799, 992, 1146)
            Vz5_p2 = make_config_comp(Vz5_p1[992]["X"], Vz5_p1[992]["Y"], 992, 0.0, -5.75, 752, 991)
            Vz5 = Vz5_p1 | Vz5_p2

            layer_dict = Vz1 | Vz2 | Vz4 | Vz5

        elif layer == "U":
            # Zone 1
            Uz1 = make_config_comp(calx[0], caly[0], calwires[0], 0.0, 5.75, 150, 399)

            # Zone 2, not super sure about the numbers here
            # Uz2 = make_config_comp(2790, (Uz1[401]["Y"]-5.75)+(2790-Uz1[401]["X"])*5.75/8, 552, 0.0, -5.75, 402, 551)
            Uz2 = make_config_comp(2790, 2081.8, 552, 0.0, -5.75, 400, 551)

            # Zone 4, not super sure about the numbers here
            # Uz4 = make_config_comp(5150, Uz2[551]["Y"]+(5150-Uz2[402]["X"])*5.75/8, 553, 0.0, 5.75, 553, 751)
            Uz4 = make_config_comp(5150, 392.7, 553, 0.0, 5.75, 553, 751)

            # Zone 5
            Uz5 = make_config_comp(6300, 2033.8, 982, 0, 5.75, 752, 982)

            layer_dict = Uz1 | Uz2 | Uz4 | Uz5

        elif layer == "G":
            layer_dict = make_config_comp(calx[0], caly[0], calwires[0], 0, -4.79166667, 1, 481)

        apa_dict[layer] = layer_dict
        layer = input("Enter layer or quit (X, V, U, G, q): ")

<<<<<<< HEAD
    with open(f"{APAstr}_cfg.json", "w") as out_file:
        json.dump(apa_dict, out_file, indent = 6) 
=======
    out_file = open(APAstr+".json", "w") 
    json.dump(apa_dict, out_file) 
    out_file.close() 
>>>>>>> 40b937c4

def zone(x):
    if (x < 2400.0):
        return 1
    elif 2400.0 < x < 5000.0:
        return 2
    elif 5000.0 < x < 6500.0:
        return 4
    elif 6500.0 < x < 7000.0:
        return 5

def find_wire_pos(wirenum, layer, cfg):
    wire_dict = load(cfg)
    x = wire_dict[layer][str(wirenum)]["X"]
    y = wire_dict[layer][str(wirenum)]["Y"]
    return x, y

<<<<<<< HEAD
def find_wire_gcode(wirenum, layer):
    X, Y = find_wire_pos(wirenum, layer)
    return f"X{int(round(X, 4))} Y{int(round(Y, 4))}"
=======
def find_wire_gcode(wirenum, layer, cfg):
    X, Y = find_wire_pos(wirenum, layer, cfg)
    return "X"+str(int(round(X, 4)))+" Y"+str(int(round(Y, 4)))
>>>>>>> 40b937c4

def load(save_name):
    with open(save_name+'.json', 'r') as infile:
        obj = json.load(infile)
    return obj

# start with apa class
class apa(object):
    def __init__(self, layer, cfg="Untitled_cfg", ini_wirenum=None):
        # cfg used to determine locations of wires
        if not os.path.isfile(cfg+".json"):
            self.cfg = make_config(cfg)
            print(cfg)
        else:
            self.cfg = load(cfg)

        # Position Components, note: these do not auto update
        driver = webdriver.Chrome(options=chrome_options)
        driver.get(webpage_url)
        time.sleep(1.0)
        self.pos_x = float(driver.execute_script(\
                           'return document.querySelector("td#xPositionCell").textContent'\
                          ).strip())
        self.pos_y = float(driver.execute_script(\
                           'return document.querySelector("td#yPositionCell").textContent'\
                          ).strip())

        self.wirenum = ini_wirenum
        self.layer = layer

# save the entire state of the apa object
    def save_obj(self, save_name):
        jsonObj = jsonpickle.encode(self)
        with open(save_name+'.json', 'w') as outfile:
            json.dump(jsonObj, outfile)

# set attributes
    def set_pos(self):
        driver = webdriver.Chrome(options=chrome_options)
        driver.get(webpage_url)
        time.sleep(1.0)
        self.pos_x = float(driver.execute_script(\
                           'return document.querySelector("td#xPositionCell").textContent'\
                          ).strip())

        self.pos_y = float(driver.execute_script(\
                           'return document.querySelector("td#yPositionCell").textContent'\
                          ).strip())

# other funcs
    def is_moving(self):
        driver = webdriver.Chrome(options=chrome_options)
        driver.get(webpage_url)
        x_element = float(driver.execute_script(\
                               'return document.querySelector("td#xPositionCell").textContent'\
                              ).strip())
        xd_element = float(driver.execute_script(\
                                'return document.querySelector("td#xDesiredPosition").textContent'\
                              ).strip())

        y_element = float(driver.execute_script(\
                               'return document.querySelector("td#yPositionCell").textContent'\
                              ).strip())
        yd_element = float(driver.execute_script(\
                               'return document.querySelector("td#yDesiredPosition").textContent'\
                               ).strip())

        return x_element != xd_element or y_element != yd_element

    def move_to_wire(self, des_wire):
        cmd = find_wire_gcode(des_wire, "V")
        if self.layer in ["U", "V"]:
            ini_zone = zone(self.pos_x)
<<<<<<< HEAD
            des_zone = zone(find_wire_pos(des_wire, self.layer)[0])
            if ini_zone != des_zone:
                manual_g_code(f"X{str(round(self.pos_x, 4))} Y190")
            manual_g_code(cmd)
=======
            des_zone = zone(find_wire_pos(des_wire, self.layer, self.cfg)[0])
            if(ini_zone == des_zone):
                manual_g_code(cmd)
            else:
                manual_g_code("X"+str(round(self.pos_x,4))+" Y190")
                manual_g_code(cmd)
>>>>>>> 40b937c4
        else:
            manual_g_code(some_cmd)
        self.wirenum = des_wire
        self.set_pos()

# save the entire state of the apa object
def load_obj(save_name):
    with open(save_name) as jsonfile:
        json_dict = json.load(jsonfile)

    json_obj = json.loads(json_dict, 
        object_hook=lambda d: SimpleNamespace(**d))
    return json_obj

# URL of the webpage
webpage_url = 'http://192.168.137.1/Desktop/index.html'

# Function to set the path to the Chrome executable based on the hostname


def get_chrome_path():
    return '/usr/bin/google-chrome' if platform.system() == 'Linux' else None


# Get the path to the Chrome executable
chrome_path = get_chrome_path()

# Initialize Chrome options
chrome_options = webdriver.ChromeOptions()
if chrome_path:
    chrome_options.binary_location = chrome_path
# chrome_options.add_argument("--start-fullscreen")
chrome_options.add_argument("--headless")
chrome_options.add_argument("--window-size=1920,1080")

# Function to extract the wire number


def extract_wirenum():
    driver = webdriver.Chrome(options=chrome_options)
    try:
        # Open the webpage
        driver.get(webpage_url)
        time.sleep(5.0)
        # Use JavaScript to find the element by its path
        element_text = driver.execute_script(
            'return document.querySelector("#gCodeTable > tbody > tr.gCodeCurrentLine > td").textContent')
        if wire_number_match := re.search(r'WIRE (\d+)', element_text):
            return wire_number_match[1]
        print("No wire number found in the line.")
        return None
    finally:
        # Close the webdriver
        driver.quit()


def click_step_button():
    driver = webdriver.Chrome(options=chrome_options)
    driver.get(webpage_url)
    try:
        # Open the webpage
        driver.get(webpage_url)

        # Find the step button by its ID
        step_button = WebDriverWait(driver, 5).until(
            EC.element_to_be_clickable((By.ID, 'stepButton'))
        )

        time.sleep(0.2)
        # Click the step button
        step_button.click()

        # Sleep for 0.2 seconds to allow the action to take effect
        time.sleep(0.2)

    finally:
        # Close the webdriver
        driver.quit()

def manual_g_code(cmd):
    driver = webdriver.Chrome(options=chrome_options)
    driver.get(webpage_url)
    try:
        driver.get(webpage_url)
        time.sleep(2)
        jog_button = WebDriverWait(driver, 2).until(
            EC.element_to_be_clickable(
                (By.XPATH, '/html/body/footer/article[4]/button[2]'))
        )
        jog_button.click()

        time.sleep(2)
<<<<<<< HEAD
        
        element_enter = driver.find_element(By.XPATH, '//*[@id="manualGCode"]')
=======
        driver.execute_script("document.body.style.zoom='75%'")   
        time.sleep(2)
        element_enter = driver.find_element(By.XPATH, '//*[@id="manualGCode"]');
>>>>>>> 40b937c4
        element_enter.send_keys(cmd)

        time.sleep(2)

        sys.exit()
        # Find the execute button by its ID
        ex_button = WebDriverWait(driver, 5).until(
            EC.element_to_be_clickable(
                (By.XPATH, '/html/body/main/section[3]/article[4]/button'))
        )

        # Click the execute button
        ex_button.click()
        time.sleep(0.2)

    finally:
        # Close the webdriver
        driver.quit()


if __name__ == "__main__":
    # test = apa("V" , "Wood_cfg")
    # test.save_obj("test")

    test = load_obj("test.json")
    print(test.pos_x)
    print(test.pos_y)
#    manual_g_code("X440 Y20")
#    print(test.pos_x)
#    print(test.pos_y)
#    print(test.wirenum)
#    print(test.layer)
#    print(zone(test.pos_x))
#
#    test.move_to_wire(399)
#    print(test.pos_x)
#    print(test.pos_y)
#    print(test.wirenum)
#    print(test.layer)
#    print(zone(test.pos_x))<|MERGE_RESOLUTION|>--- conflicted
+++ resolved
@@ -90,14 +90,8 @@
         apa_dict[layer] = layer_dict
         layer = input("Enter layer or quit (X, V, U, G, q): ")
 
-<<<<<<< HEAD
-    with open(f"{APAstr}_cfg.json", "w") as out_file:
-        json.dump(apa_dict, out_file, indent = 6) 
-=======
-    out_file = open(APAstr+".json", "w") 
-    json.dump(apa_dict, out_file) 
-    out_file.close() 
->>>>>>> 40b937c4
+    with open(f"{APAstr}.json", "w") as out_file:
+        json.dump(apa_dict, out_file) 
 
 def zone(x):
     if (x < 2400.0):
@@ -115,18 +109,12 @@
     y = wire_dict[layer][str(wirenum)]["Y"]
     return x, y
 
-<<<<<<< HEAD
-def find_wire_gcode(wirenum, layer):
-    X, Y = find_wire_pos(wirenum, layer)
-    return f"X{int(round(X, 4))} Y{int(round(Y, 4))}"
-=======
 def find_wire_gcode(wirenum, layer, cfg):
     X, Y = find_wire_pos(wirenum, layer, cfg)
-    return "X"+str(int(round(X, 4)))+" Y"+str(int(round(Y, 4)))
->>>>>>> 40b937c4
+    return f"X{int(round(X, 4))} Y{int(round(Y, 4))}"
 
 def load(save_name):
-    with open(save_name+'.json', 'r') as infile:
+    with open(f'{save_name}.json', 'r') as infile:
         obj = json.load(infile)
     return obj
 
@@ -134,7 +122,7 @@
 class apa(object):
     def __init__(self, layer, cfg="Untitled_cfg", ini_wirenum=None):
         # cfg used to determine locations of wires
-        if not os.path.isfile(cfg+".json"):
+        if not os.path.isfile(f"{cfg}.json"):
             self.cfg = make_config(cfg)
             print(cfg)
         else:
@@ -145,11 +133,11 @@
         driver.get(webpage_url)
         time.sleep(1.0)
         self.pos_x = float(driver.execute_script(\
-                           'return document.querySelector("td#xPositionCell").textContent'\
-                          ).strip())
+                               'return document.querySelector("td#xPositionCell").textContent'\
+                              ).strip())
         self.pos_y = float(driver.execute_script(\
-                           'return document.querySelector("td#yPositionCell").textContent'\
-                          ).strip())
+                               'return document.querySelector("td#yPositionCell").textContent'\
+                              ).strip())
 
         self.wirenum = ini_wirenum
         self.layer = layer
@@ -157,7 +145,7 @@
 # save the entire state of the apa object
     def save_obj(self, save_name):
         jsonObj = jsonpickle.encode(self)
-        with open(save_name+'.json', 'w') as outfile:
+        with open(f'{save_name}.json', 'w') as outfile:
             json.dump(jsonObj, outfile)
 
 # set attributes
@@ -197,19 +185,10 @@
         cmd = find_wire_gcode(des_wire, "V")
         if self.layer in ["U", "V"]:
             ini_zone = zone(self.pos_x)
-<<<<<<< HEAD
-            des_zone = zone(find_wire_pos(des_wire, self.layer)[0])
+            des_zone = zone(find_wire_pos(des_wire, self.layer, self.cfg)[0])
             if ini_zone != des_zone:
                 manual_g_code(f"X{str(round(self.pos_x, 4))} Y190")
             manual_g_code(cmd)
-=======
-            des_zone = zone(find_wire_pos(des_wire, self.layer, self.cfg)[0])
-            if(ini_zone == des_zone):
-                manual_g_code(cmd)
-            else:
-                manual_g_code("X"+str(round(self.pos_x,4))+" Y190")
-                manual_g_code(cmd)
->>>>>>> 40b937c4
         else:
             manual_g_code(some_cmd)
         self.wirenum = des_wire
@@ -220,9 +199,7 @@
     with open(save_name) as jsonfile:
         json_dict = json.load(jsonfile)
 
-    json_obj = json.loads(json_dict, 
-        object_hook=lambda d: SimpleNamespace(**d))
-    return json_obj
+    return json.loads(json_dict, object_hook=lambda d: SimpleNamespace(**d))
 
 # URL of the webpage
 webpage_url = 'http://192.168.137.1/Desktop/index.html'
@@ -302,19 +279,14 @@
         jog_button.click()
 
         time.sleep(2)
-<<<<<<< HEAD
-        
-        element_enter = driver.find_element(By.XPATH, '//*[@id="manualGCode"]')
-=======
         driver.execute_script("document.body.style.zoom='75%'")   
         time.sleep(2)
         element_enter = driver.find_element(By.XPATH, '//*[@id="manualGCode"]');
->>>>>>> 40b937c4
         element_enter.send_keys(cmd)
 
         time.sleep(2)
 
-        sys.exit()
+        # sys.exit()
         # Find the execute button by its ID
         ex_button = WebDriverWait(driver, 5).until(
             EC.element_to_be_clickable(
@@ -337,16 +309,3 @@
     test = load_obj("test.json")
     print(test.pos_x)
     print(test.pos_y)
-#    manual_g_code("X440 Y20")
-#    print(test.pos_x)
-#    print(test.pos_y)
-#    print(test.wirenum)
-#    print(test.layer)
-#    print(zone(test.pos_x))
-#
-#    test.move_to_wire(399)
-#    print(test.pos_x)
-#    print(test.pos_y)
-#    print(test.wirenum)
-#    print(test.layer)
-#    print(zone(test.pos_x))